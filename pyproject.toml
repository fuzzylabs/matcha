[tool.poetry]
name = "matcha-ml"
<<<<<<< HEAD
version = "0.2.4"
description = "Matcha: A open source tool for provisioning MLOps environments to the cloud."
=======
version = "0.2.3"
description = "Matcha: An open source tool for provisioning MLOps environments to the cloud."
>>>>>>> b647b4e2
authors = ["FuzzyLabs <info@fuzzylabs.ai>"]
license = "Apache-2.0"
homepage = "http://fuzzylabs.github.io/matcha"
documentation = "http://fuzzylabs.github.io/matcha"
repository = "https://github.com/fuzzylabs/matcha"
readme = "README.md"
keywords = ["production", "mlops", "devops", "machine learning"]
classifiers = [
    "Development Status :: 3 - Alpha",
    "Intended Audience :: Science/Research",
    "Programming Language :: Python :: 3",
    "Programming Language :: Python :: 3.8",
    "Programming Language :: Python :: 3.9",
    "Programming Language :: Python :: 3.10",
    "Programming Language :: Python :: 3.11",
    "Programming Language :: Python :: Implementation",
    "License :: OSI Approved :: Apache Software License",
    "Topic :: Software Development",
    "Topic :: Software Development :: Libraries :: Python Modules",
]
packages = [{include = "matcha_ml", from = "src"}]
exclude = [
    "docs",
    "tests.*",
    "*.tests",
    "tests",
    "*.tests.*",
]
include = [
    "src/matcha_ml",
    "src/matcha_ml/infrastructure/**",
]

[tool.poetry.urls]
"Bug Tracker" = "https://github.com/fuzzylabs/matcha/issues"

[tool.poetry.scripts]
matcha = "matcha_ml.cli.cli:app"

[tool.poetry.dependencies]
python = "^3.8"
typer = {extras = ["all"], version = "^0.7.0"}
python-terraform = "^0.10.1"
azure-identity = "^1.12.0"
azure-mgmt-resource = "^23.0.0"
azure-mgmt-subscription = "^3.1.1"
azure-mgmt-authorization = "^3.0.0"
azure-mgmt-confluent = "^1.0.0"
pyyaml = "^5.4.1"
<<<<<<< HEAD
urllib3 = "1.26.6"
=======
types-pyyaml = "^6.0.12.9"
segment-analytics-python = "^2.2.2"
azure-mgmt-storage = "^21.0.0"
dataclasses-json = "^0.5.7"
azure-storage-blob = "^12.16.0"
urllib3 = "1.26.6"
types-urllib3 = "^1.26.25.13"
requests = "^2.31.0"
>>>>>>> b647b4e2


[tool.poetry.group.dev.dependencies]
pre-commit = "^3.1.1"
pytest = "^7.2.2"
pytest-cov = "^4.0.0"
mypy = "^1.1.1"

[tool.poetry.group.doc.dependencies]
mkdocs-glightbox = "^0.3.4"
pymdown-extensions = "10.0"
mkdocs-material = "^9.1.12"

[build-system]
requires = ["poetry-core"]
build-backend = "poetry.core.masonry.api"

[tool.mypy]
show_error_codes = true
exclude = ["docs", "test"]
strict = true
namespace_packages = true

[tool.ruff]
# use Python 3.8 as the minimum version for autofixing
target-version = "py38"

select = [
    "C4",   # flake8-comprehensions
    "SIM",  # flake8-simplify
    "Q",    # flake8-quotes
    "ISC",  # flake8-implicit-str-concat
    "F",    # pyflakes
    "D",    # pydocstyle
    "E",    # pycodestyle error
    "W",    # pycodestyle warning
    "N",    # pep8-naming
    "I",    # isort
    "PL",   # pylint rules from categories "Convention", "Error", and "Warning"
    "PLE",  # ruff currently implements only a subset of pylint's rules
    "PLW",  # pylint warning
    "PLR",  # pylint refactor
    "UP",   # pyupgrade
    "C",    # Complexity (mccabe+) & comprehensions
]

# Match black. Note that this also checks comment line length, but black does not format comments.
line-length = 88

show-fixes = true

ignore = [
    "E501"  # Line too long
]

ignore-init-module-imports = true

# Allow imports relative to the "src" and "test" directories.
src = ["src", "test"]

[tool.ruff.mccabe]
max-complexity = 18

[tool.ruff.pyupgrade]
keep-runtime-typing = true

[tool.ruff.pydocstyle]
# Use Google-style docstrings.
convention = "google"

[tool.black]
line-length = 88
include = '\.pyi?$'
exclude = '''
/(
	\.git
| \.hg
| \.mypy_cache
| \.tox
| \.venv
| _build
| buck-out
| build
)/
'''

[[tool.mypy.overrides]]
module = [
    "python_terraform.*",
    "segment.*"
]
ignore_missing_imports = true<|MERGE_RESOLUTION|>--- conflicted
+++ resolved
@@ -1,12 +1,7 @@
 [tool.poetry]
 name = "matcha-ml"
-<<<<<<< HEAD
 version = "0.2.4"
-description = "Matcha: A open source tool for provisioning MLOps environments to the cloud."
-=======
-version = "0.2.3"
 description = "Matcha: An open source tool for provisioning MLOps environments to the cloud."
->>>>>>> b647b4e2
 authors = ["FuzzyLabs <info@fuzzylabs.ai>"]
 license = "Apache-2.0"
 homepage = "http://fuzzylabs.github.io/matcha"
@@ -56,9 +51,6 @@
 azure-mgmt-authorization = "^3.0.0"
 azure-mgmt-confluent = "^1.0.0"
 pyyaml = "^5.4.1"
-<<<<<<< HEAD
-urllib3 = "1.26.6"
-=======
 types-pyyaml = "^6.0.12.9"
 segment-analytics-python = "^2.2.2"
 azure-mgmt-storage = "^21.0.0"
@@ -67,7 +59,6 @@
 urllib3 = "1.26.6"
 types-urllib3 = "^1.26.25.13"
 requests = "^2.31.0"
->>>>>>> b647b4e2
 
 
 [tool.poetry.group.dev.dependencies]
