--- conflicted
+++ resolved
@@ -54,28 +54,19 @@
     ) as sub, patch(f"{INTERNAL_FUNCTION_STUB}.fetch_resource_groups") as rg, patch(
         f"{INTERNAL_FUNCTION_STUB}.resource_group_state"
     ) as rg_state, patch(
-<<<<<<< HEAD
-        f"{INTERNAL_FUNCTION_STUB}._check_required_role_assignments"
+        f"{INTERNAL_FUNCTION_STUB}._fetch_user_roles"
     ) as roles, patch(
         f"{INTERNAL_FUNCTION_STUB}.fetch_connection_string"
     ) as conn_str:
-=======
-        f"{INTERNAL_FUNCTION_STUB}._fetch_user_roles"
-    ) as roles:
->>>>>>> 36680e0d
         auth.return_value = True
         sub.return_value = "id"
         rg.return_value = None
         rg_state.return_value = ProvisionState.SUCCEEDED
-<<<<<<< HEAD
-        roles.return_value = True
-        conn_str.return_value = "mock-conn-str"
-=======
         roles.return_value = [
             f"/subscriptions/id/providers/Microsoft.Authorization/roleDefinitions/{ROLE_ID_MAPPING['Owner']}",
             f"/subscriptions/id/providers/Microsoft.Authorization/roleDefinitions/{ROLE_ID_MAPPING['Contributor']}",
         ]
->>>>>>> 36680e0d
+        conn_str.return_value = "mock-conn-str"
 
         yield AzureClient()
 
