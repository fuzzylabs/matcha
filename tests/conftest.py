"""Reusable fixtures."""
import tempfile
from typing import Iterator
from unittest.mock import MagicMock, patch

import pytest
from typer.testing import CliRunner

from matcha_ml.services import AzureClient

INTERNAL_FUNCTION_STUB = "matcha_ml.services.AzureClient"


@pytest.fixture
def runner():
    """A fixture for cli runner."""
    return CliRunner()


@pytest.fixture
def matcha_testing_directory() -> Iterator[str]:
    """A fixture for creating and removing temporary test directory for storing and moving files.

    Yields:
        str: a path to temporary directory for storing and moving files from tests.
    """
    temp_dir = tempfile.TemporaryDirectory()

    # tests are executed at this point
    yield temp_dir.name

    # delete temp folder
    temp_dir.cleanup()


@pytest.fixture(scope="session")
def mocked_azure_client() -> AzureClient:
    """The Azure Client with mocked variables.

    Returns:
        AzureClient: the mocked AzureClient.
    """
    with patch(f"{INTERNAL_FUNCTION_STUB}._check_authentication") as auth, patch(
        f"{INTERNAL_FUNCTION_STUB}._subscription_id"
<<<<<<< HEAD
    ) as sub, patch(f"{INTERNAL_FUNCTION_STUB}._set_resource_groups") as rg, patch(
        f"{INTERNAL_FUNCTION_STUB}.resource_group_state"
    ) as rg_state:
        auth.return_value = True
        sub.return_value = "id"
        rg.return_value = None
        rg_state.return_value = "Succeeded"
=======
    ) as sub, patch(
        f"{INTERNAL_FUNCTION_STUB}._check_required_role_assignments"
    ) as roles:
        auth.return_value = True
        sub.return_value = "id"
        roles.return_value = True
>>>>>>> 4b447d3d
        yield AzureClient()


@pytest.fixture(scope="class", autouse=True)
def mocked_azure_client_components(mocked_azure_client):
    """A fixture for mocking components in the validation that use the Azure Client.

    Args:
        mocked_azure_client (AzureClient): the mocked AzureClient fixture in conftest
    """
    with patch("matcha_ml.cli._validation.get_azure_client") as mock:
        mock.return_value = mocked_azure_client
        mock.return_value.fetch_regions = MagicMock(
            return_value=({"uksouth", "ukwest"})
        )
        mock.return_value.fetch_resource_group_names = MagicMock(
            return_value=({"rand-resources"})
        )
        yield mock<|MERGE_RESOLUTION|>--- conflicted
+++ resolved
@@ -42,22 +42,17 @@
     """
     with patch(f"{INTERNAL_FUNCTION_STUB}._check_authentication") as auth, patch(
         f"{INTERNAL_FUNCTION_STUB}._subscription_id"
-<<<<<<< HEAD
     ) as sub, patch(f"{INTERNAL_FUNCTION_STUB}._set_resource_groups") as rg, patch(
         f"{INTERNAL_FUNCTION_STUB}.resource_group_state"
-    ) as rg_state:
+    ) as rg_state, patch(
+        f"{INTERNAL_FUNCTION_STUB}._check_required_role_assignments"
+    ) as roles:
         auth.return_value = True
         sub.return_value = "id"
         rg.return_value = None
         rg_state.return_value = "Succeeded"
-=======
-    ) as sub, patch(
-        f"{INTERNAL_FUNCTION_STUB}._check_required_role_assignments"
-    ) as roles:
-        auth.return_value = True
-        sub.return_value = "id"
         roles.return_value = True
->>>>>>> 4b447d3d
+
         yield AzureClient()
 
 
