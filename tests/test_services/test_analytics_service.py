"""Tests for analytics service."""
import os
from unittest.mock import MagicMock, PropertyMock, patch

import pytest

from matcha_ml.cli.cli import app
from matcha_ml.services.global_parameters_service import GlobalParameters

CORE_FUNCTION_STUB = "matcha_ml.core.core"
GLOBAL_PARAMETER_SERVICE_FUNCTION_STUB = (
    "matcha_ml.services.analytics_service.GlobalParameters"
)


@pytest.fixture(autouse=True)
def mocked_global_parameters_service(matcha_testing_directory, uuid_for_testing):
    """Mocked global parameters service.

    Args:
        matcha_testing_directory (str): Temporary directory for testing.
        uuid_for_testing (uuid.UUID): a UUID which acts as a mock for the user_id

    Yields:
        GlobalParameters: GlobalParameters object with mocked properties.
    """
    with patch(
        f"{GLOBAL_PARAMETER_SERVICE_FUNCTION_STUB}.default_config_file_path",
        new_callable=PropertyMock,
    ) as file_path, patch(
        f"{GLOBAL_PARAMETER_SERVICE_FUNCTION_STUB}.user_id",
        new_callable=PropertyMock,
    ) as user_id:
        file_path.return_value = str(
            os.path.join(str(matcha_testing_directory), ".matcha-ml", "config.yaml")
        )
        user_id.return_value = str(uuid_for_testing)

        yield GlobalParameters()


def test_segment_track_recieves_the_correct_arguments(
    runner,
    matcha_testing_directory,
    mocked_segment_track_decorator,
    uuid_for_testing,
    mock_state_file,
):
    """Test no the Segment track function recieves the expected arguments when a user is opted in to analytics.

    Args:
        runner (CliRunner): typer CLI runner
        matcha_testing_directory (str): temporary working directory.
        mocked_segment_track_decorator (MagicMock): mocked Segment track call found in 'matcha_ml.services.analytics_service.analytics.track'
        uuid_for_testing (uuid.UUID): a UUID which acts as a mock for the matcha_state_id
        mock_state_file (None): a mocked state file in the test directory.
    """
    os.chdir(matcha_testing_directory)

<<<<<<< HEAD
    with patch("matcha_ml.cli.cli.RemoteStateManager") as remote_state_manager, patch(
        "matcha_ml.cli.cli.destroy_resources"
    ) as destroy_resoures:
        remote_state_manager.return_value = MagicMock()
        destroy_resoures.return_value = MagicMock()
        _ = runner.invoke(app, ["destroy"])
=======
    with patch(f"{CORE_FUNCTION_STUB}.AzureRunner") as azure_runner, patch(
        f"{CORE_FUNCTION_STUB}.RemoteStateManager"
    ) as remote_state_manager:
        azure_runner.return_value = MagicMock()
        remote_state_manager.return_value = MagicMock()

        runner.invoke(app, ["destroy"], input="Y\n")
>>>>>>> 30388e1c

        # Check that the mocked segment track was called
        mocked_segment_track_decorator.assert_called()

<<<<<<< HEAD
    tracked_arguments = mocked_segment_track_decorator.call_args.args

    # Check that the Segment track arguments are as expected
    assert str(uuid_for_testing) in tracked_arguments
    assert "destroy" in tracked_arguments
    assert {
        "time_taken",
        "error_type",
        "command_succeeded",
        "matcha_state_uuid",
    } == set(tracked_arguments[2].keys())
=======
        tracked_arguments = mocked_segment_track_decorator.call_args.args
        # Check that the Segment track arguments are as expected
        assert str(uuid_for_testing) in tracked_arguments
        assert "destroy" in tracked_arguments
        assert {
            "time_taken",
            "error_type",
            "command_succeeded",
            "matcha_state_uuid",
        } == set(tracked_arguments[2].keys())
>>>>>>> 30388e1c


def test_tracking_does_not_happen_when_opted_out(
    runner, matcha_testing_directory, mocked_segment_track_decorator
):
    """Test Segment track is not called when the user is opted out of data analytics collection.

    Args:
        runner (CliRunner): typer CLI runner
        matcha_testing_directory (str): temporary working directory.
        mocked_segment_track_decorator (MagicMock): mocked Segment track call found in 'matcha_ml.services.analytics_service.analytics.track'
    """
    os.chdir(matcha_testing_directory)

    # Invoke destroy command with a GlobalParameter opting out of data collection
    with patch(
        f"{GLOBAL_PARAMETER_SERVICE_FUNCTION_STUB}.analytics_opt_out",
        new_callable=PropertyMock,
    ):
        runner.invoke(app, ["destroy"])

    # Check that the mocked segment track was not called
    mocked_segment_track_decorator.assert_not_called()<|MERGE_RESOLUTION|>--- conflicted
+++ resolved
@@ -57,14 +57,6 @@
     """
     os.chdir(matcha_testing_directory)
 
-<<<<<<< HEAD
-    with patch("matcha_ml.cli.cli.RemoteStateManager") as remote_state_manager, patch(
-        "matcha_ml.cli.cli.destroy_resources"
-    ) as destroy_resoures:
-        remote_state_manager.return_value = MagicMock()
-        destroy_resoures.return_value = MagicMock()
-        _ = runner.invoke(app, ["destroy"])
-=======
     with patch(f"{CORE_FUNCTION_STUB}.AzureRunner") as azure_runner, patch(
         f"{CORE_FUNCTION_STUB}.RemoteStateManager"
     ) as remote_state_manager:
@@ -72,24 +64,10 @@
         remote_state_manager.return_value = MagicMock()
 
         runner.invoke(app, ["destroy"], input="Y\n")
->>>>>>> 30388e1c
 
         # Check that the mocked segment track was called
         mocked_segment_track_decorator.assert_called()
 
-<<<<<<< HEAD
-    tracked_arguments = mocked_segment_track_decorator.call_args.args
-
-    # Check that the Segment track arguments are as expected
-    assert str(uuid_for_testing) in tracked_arguments
-    assert "destroy" in tracked_arguments
-    assert {
-        "time_taken",
-        "error_type",
-        "command_succeeded",
-        "matcha_state_uuid",
-    } == set(tracked_arguments[2].keys())
-=======
         tracked_arguments = mocked_segment_track_decorator.call_args.args
         # Check that the Segment track arguments are as expected
         assert str(uuid_for_testing) in tracked_arguments
@@ -100,7 +78,6 @@
             "command_succeeded",
             "matcha_state_uuid",
         } == set(tracked_arguments[2].keys())
->>>>>>> 30388e1c
 
 
 def test_tracking_does_not_happen_when_opted_out(
