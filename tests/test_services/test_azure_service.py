--- conflicted
+++ resolved
@@ -5,7 +5,10 @@
 
 from matcha_ml.errors import MatchaPermissionError
 from matcha_ml.services import AzureClient
-from matcha_ml.services.azure_service import ACCEPTED_ROLE_CONFIGURATIONS
+from matcha_ml.services.azure_service import (
+    ACCEPTED_ROLE_CONFIGURATIONS,
+    ROLE_ID_MAPPING,
+)
 
 
 def test_is_valid_region_valid_input(mocked_azure_client: AzureClient):
@@ -52,21 +55,12 @@
     assert not mocked_azure_client.is_valid_resource_group("rand-prod")
 
 
-<<<<<<< HEAD
-def test_fetch_connection_string_function(mocked_azure_client):
-    """Test that the fetch_connection_string function produces the correct connection string.
-=======
 def test_check_required_role_assignments_expected(mocked_azure_client: AzureClient):
     """Test that the user has the required role assignments.
->>>>>>> 36680e0d
 
     Args:
         mocked_azure_client (AzureClient): the mocked AzureClient
     """
-<<<<<<< HEAD
-    conn_str = mocked_azure_client.fetch_connection_string("testaccname", "test-rg")
-    assert conn_str == "mock-conn-str"
-=======
     assert mocked_azure_client._check_required_role_assignments()
 
 
@@ -90,4 +84,19 @@
         str(err.value)
         == f"Error - Matcha detected that you do not have the appropriate role-based permissions on Azure to run this action. You need one of the following role configurations: {ACCEPTED_ROLE_CONFIGURATIONS} note: list items containing multiple roles require all of the listed roles."
     )
->>>>>>> 36680e0d
+
+    # Set back correct roles such that this mocked client can be reused
+    mocked_azure_client._fetch_user_roles.return_value = [
+        f"/subscriptions/id/providers/Microsoft.Authorization/roleDefinitions/{ROLE_ID_MAPPING['Owner']}",
+        f"/subscriptions/id/providers/Microsoft.Authorization/roleDefinitions/{ROLE_ID_MAPPING['Contributor']}",
+    ]
+
+
+def test_fetch_connection_string_function(mocked_azure_client):
+    """Test that the fetch_connection_string function produces the correct connection string.
+
+    Args:
+        mocked_azure_client (AzureClient): the mocked AzureClient
+    """
+    conn_str = mocked_azure_client.fetch_connection_string("testaccname", "test-rg")
+    assert conn_str == "mock-conn-str"