"""Test for interacting with Terraform service."""
import json
import os
from contextlib import nullcontext as does_not_raise
from typing import Callable, Dict, Union
from unittest import mock
from unittest.mock import MagicMock

import pytest
import typer
from _pytest.capture import SysCapture

from matcha_ml.errors import MatchaTerraformError
from matcha_ml.services.terraform_service import TerraformConfig
from matcha_ml.templates.run_template import TemplateRunner


@pytest.fixture
def mock_output() -> Callable[[str, bool], Union[str, Dict[str, str]]]:
    """Fixture for mocking the terraform output.

    Returns:
        Callable[[str, bool], Union[str, Dict[str, str]]]: the expected value based on the key
    """

    def output() -> str:
        terraform_outputs = {
            "experiment_tracker_mlflow_tracking_url": {"value": "mlflow_test_url"},
            "pipeline_zenml_connection_string": {
                "value": "zenml_test_connection_string"
            },
            "pipeline_zenml_server_url": {"value": "zen_server_url"},
            "pipeline_zenml_server_password": {"value": "zen_server_password"},
            "orchestrator_aks_k8s_context": {"value": "k8s_test_context"},
            "container_registry_azure_registry_url": {
                "value": "azure_container_registry"
            },
        }
        return terraform_outputs

    return output


@pytest.fixture
def expected_outputs_show_sensitive() -> Dict[str, Dict[str, str]]:
    """The expected output from terraform.

    Returns:
        dict: expected output
    """
    outputs = {
        "experiment-tracker": {
            "flavor": "mlflow",
            "tracking-url": "mlflow_test_url",
        },
        "pipeline": {
            "flavor": "zenml",
            "connection-string": "zenml_test_connection_string",
            "server-password": "zen_server_password",
            "server-url": "zen_server_url",
        },
        "orchestrator": {
            "flavor": "aks",
            "k8s-context": "k8s_test_context",
        },
        "container-registry": {
            "flavor": "azure",
            "registry-url": "azure_container_registry",
        },
<<<<<<< HEAD
        "id": {"matchaid": "matcha_id_test_value"},
=======
        "prefix": "random",
        "location": "uksouth",
>>>>>>> a7740bf3
    }

    return outputs


@pytest.fixture
def expected_outputs_hide_sensitive() -> dict:
    """The expected output from terraform.

    Returns:
        dict: expected output
    """
    outputs = {
        "experiment-tracker": {
            "flavor": "mlflow",
            "tracking-url": "mlflow_test_url",
        },
        "pipeline": {
            "flavor": "zenml",
            "connection-string": "********",
            "server-password": "********",
            "server-url": "zen_server_url",
        },
        "orchestrator": {
            "flavor": "aks",
            "k8s-context": "k8s_test_context",
        },
        "container-registry": {
            "flavor": "azure",
            "registry-url": "azure_container_registry",
        },
<<<<<<< HEAD
        "id": {"matchaid": "matcha_id_test_value"},
=======
        "prefix": "random",
        "location": "uksouth",
>>>>>>> a7740bf3
    }
    return outputs


@pytest.fixture
def terraform_test_config(matcha_testing_directory: str) -> TerraformConfig:
    """Fixture for a test terraform service config pointing to a temporary directory.

    Args:
        matcha_testing_directory: temporary directory path

    Returns:
        TerraformConfig: test terraform config
    """
    infrastructure_directory = os.path.join(
        matcha_testing_directory, ".matcha", "infrastructure"
    )
    os.makedirs(infrastructure_directory, exist_ok=True)

    # Create a dummy matcha state file
    matcha_state_file = os.path.join(infrastructure_directory, "matcha.state")
    dummy_data = {"prefix": "random", "location": "uksouth"}
    with open(matcha_state_file, "w") as fp:
        json.dump(dummy_data, fp)

    return TerraformConfig(
        working_dir=infrastructure_directory,
        state_file=matcha_state_file,
        var_file=os.path.join(infrastructure_directory, "terraform.tfvars.json"),
    )


@pytest.fixture
def template_runner() -> TemplateRunner:
    """Return a template runner object instance for test.

    Returns:
        TemplateRunner: a TemplateRunner object instance.
    """
    return TemplateRunner()


def test_check_terraform_installation(
    capsys: SysCapture, template_runner: TemplateRunner
):
    """Test app exits when terraform is not installed.

    Args:
        capsys (SysCapture): fixture to capture stdout and stderr
        template_runner (TemplateRunner): a TemplateRunner object instance
    """
    with mock.patch(
        "matcha_ml.templates.run_template.TemplateRunner.tfs.check_installation"
    ) as mock_check_installation:
        mock_check_installation.return_value = False
        expected = "Terraform is not installed"

        with pytest.raises(typer.Exit):
            template_runner._check_terraform_installation()
        captured = capsys.readouterr()

        assert expected in captured.err


def test_validate_terraform_config(capsys: SysCapture, template_runner: TemplateRunner):
    """Test application exits if there is no config.

    Args:
        capsys (SysCapture): fixture to capture stdout and stderr
        template_runner (TemplateRunner): a TemplateRunner object instance
    """
    with mock.patch(
        "matcha_ml.templates.run_template.TemplateRunner.tfs.validate_config"
    ) as mock_validate_config:
        mock_validate_config.return_value = False
        expected = "The file terraform.tfvars.json was not found"

        with pytest.raises(typer.Exit):
            template_runner._validate_terraform_config()
        captured = capsys.readouterr()

        assert expected in captured.err


def test_is_approved(template_runner: TemplateRunner):
    """Test if is_approved behaves as expected based on user's input.

    Args:
        template_runner (TemplateRunner): a TemplateRunner object instance
    """
    with mock.patch("typer.confirm") as mock_confirm:
        mock_confirm.return_value = True
        assert template_runner.is_approved("provision")

        mock_confirm.return_value = False
        assert not template_runner.is_approved("provision")


def test_initialize_terraform(capsys: SysCapture, template_runner: TemplateRunner):
    """Test if service behaves as expected when initializing Terraform.

    Args:
        capsys (SysCapture): fixture to capture stdout and stderr
        template_runner (TemplateRunner): a TemplateRunner object instance
    """
    template_runner.tf_state_dir = MagicMock()

    with mock.patch.object(template_runner.tf_state_dir, "exists", return_value=True):
        expected = "has already been initialized"

        template_runner._initialize_terraform()

        captured = capsys.readouterr()

        assert expected in captured.out

    with mock.patch.object(template_runner.tf_state_dir, "exists", return_value=False):
        template_runner.tfs.init = MagicMock(return_value=(0, "", ""))
        expected = " initialized!"
        template_runner._initialize_terraform()

        captured = capsys.readouterr()

        assert expected in captured.out


def test_check_matcha_directory_exists(
    capsys: SysCapture, template_runner: TemplateRunner
):
    """Test if service exit as expected and print out the expected error message when required files does not exists.

    Args:
        capsys (SysCapture): fixture to capture stdout and stderr
        template_runner (TemplateRunner): a TemplateRunner object instance
    """
    template_runner.tfs.check_matcha_directory_exists = MagicMock(return_value=False)
    template_runner.tfs.check_matcha_directory_integrity = MagicMock(return_value=False)

    with pytest.raises(typer.Exit):
        expected = "Error, the .matcha directory does not exist"
        template_runner._check_matcha_directory_exists()

        captured = capsys.readouterr()

        assert expected in captured.err

    with pytest.raises(typer.Exit):
        expected = "Error, the .matcha directory does not contain files relating to deployed resources. Please ensure you are trying to destroy resources that you have provisioned in the current working directory."
        template_runner._check_matcha_directory_exists()

        captured = capsys.readouterr()

        assert expected in captured.err


def test_apply_terraform(capsys: SysCapture, template_runner: TemplateRunner):
    """Test if terraform applied is handled correctly during apply when provisioning resources.

    Args:
        capsys (SysCapture): fixture to capture stdout and stderr
        template_runner (TemplateRunner): a TemplateRunner object instance
    """
    template_runner.tfs.apply = MagicMock(return_value=(0, "", ""))
    expected = "Your environment has been provisioned!"

    template_runner._apply_terraform()
    captured = capsys.readouterr()

    assert expected in captured.out

    template_runner.tfs.apply = MagicMock(return_value=(1, "", "Apply failed"))

    with pytest.raises(MatchaTerraformError) as exc_info:
        template_runner._apply_terraform()
        assert (
            str(exc_info.value)
            == "Terraform failed because of the following error: 'Apply failed'."
        )


def test_write_outputs_state(
    template_runner: TemplateRunner,
    terraform_test_config: TerraformConfig,
    mock_output: Callable[[str, bool], Union[str, Dict[str, str]]],
    expected_outputs_show_sensitive: dict,
):
    """Test service writes the state file correctly.

    Args:
        template_runner (TemplateRunner): a TemplateRunner object instance
        terraform_test_config (TerraformConfig): test terraform service config
        mock_output (Callable[[str, bool], Union[str, Dict[str, str]]]): the mock output
        expected_outputs_show_sensitive (dict): expected output from terraform
    """
    template_runner.state_file = terraform_test_config.state_file
    template_runner.tfs.terraform_client.output = MagicMock(wraps=mock_output)

    with does_not_raise():
        with mock.patch("uuid.uuid4") as uuid4:
            uuid4.return_value = "matcha_id_test_value"
            template_runner._write_outputs_state()
        with open(terraform_test_config.state_file) as f:
            assert json.load(f) == expected_outputs_show_sensitive


def test_show_terraform_outputs(
    template_runner: TemplateRunner,
    terraform_test_config: TerraformConfig,
    capsys: SysCapture,
    mock_output: Callable[[str, bool], Union[str, Dict[str, str]]],
    expected_outputs_hide_sensitive: dict,
):
    """Test service shows the correct terraform output.

    Args:
        template_runner (TemplateRunner): a TemplateRunner object instance
        terraform_test_config (TerraformConfig): test terraform service config
        capsys (SysCapture): fixture to capture stdout and stderr
        mock_output (Callable[[str, bool], Union[str, Dict[str, str]]]): the mock output
        expected_outputs_hide_sensitive (dict): expected output from terraform
    """
    template_runner.state_file = terraform_test_config.state_file
    template_runner.tfs.terraform_client.output = MagicMock(wraps=mock_output)

    with does_not_raise():
        template_runner._show_terraform_outputs()
        captured = capsys.readouterr()

        for output in expected_outputs_hide_sensitive:
            assert output in captured.out


def test_destroy_terraform(capsys: SysCapture, template_runner: TemplateRunner):
    """Test if terraform exception is captured when performing deprovision.

    Args:
        capsys (SysCapture): fixture to capture stdout and stderr
        template_runner (TemplateRunner): a TemplateRunner object instance
    """
    template_runner.tfs.destroy = MagicMock(return_value=(0, "", ""))

    expected = "Destroying your resources"

    template_runner._destroy_terraform()

    captured = capsys.readouterr()

    template_runner.tfs.destroy.assert_called()

    assert expected in captured.out

    template_runner.tfs.destroy = MagicMock(return_value=(1, "", "Init failed"))

    with pytest.raises(MatchaTerraformError) as exc_info:
        template_runner._destroy_terraform()
        assert (
            str(exc_info.value)
            == "Terraform failed because of the following error: 'Destroy failed'."
        )


def test_provision(template_runner: TemplateRunner):
    """Test service can provision resources using terraform.

    Args:
        template_runner (TemplateRunner): a TemplateRunner object instance
    """
    template_runner._check_terraform_installation = MagicMock()
    template_runner._validate_terraform_config = MagicMock()
    template_runner._initialize_terraform = MagicMock()
    template_runner._apply_terraform = MagicMock()
    template_runner._show_terraform_outputs = MagicMock()

    with mock.patch("typer.confirm") as mock_confirm:
        mock_confirm.return_value = False
        template_runner._initialize_terraform.assert_not_called()
        template_runner._apply_terraform.assert_not_called()

    with mock.patch("typer.confirm") as mock_confirm:
        mock_confirm.return_value = True
        template_runner.provision()
        template_runner._initialize_terraform.assert_called()
        template_runner._apply_terraform.assert_called()


def test_deprovision(template_runner: TemplateRunner):
    """Test service can deprovision resources using terraform.

    Args:
        template_runner (TemplateRunner): a TemplateRunner object instance
    """
    template_runner._check_terraform_installation = MagicMock()
    template_runner._check_matcha_directory_exists = MagicMock()
    template_runner._destroy_terraform = MagicMock()

    with mock.patch("typer.confirm") as mock_confirm:
        mock_confirm.return_value = False
        template_runner._destroy_terraform.assert_not_called()

    with mock.patch("typer.confirm") as mock_confirm:
        mock_confirm.return_value = True
        template_runner.deprovision()
        template_runner._destroy_terraform.assert_called()<|MERGE_RESOLUTION|>--- conflicted
+++ resolved
@@ -67,12 +67,9 @@
             "flavor": "azure",
             "registry-url": "azure_container_registry",
         },
-<<<<<<< HEAD
         "id": {"matchaid": "matcha_id_test_value"},
-=======
         "prefix": "random",
         "location": "uksouth",
->>>>>>> a7740bf3
     }
 
     return outputs
@@ -104,12 +101,9 @@
             "flavor": "azure",
             "registry-url": "azure_container_registry",
         },
-<<<<<<< HEAD
         "id": {"matchaid": "matcha_id_test_value"},
-=======
         "prefix": "random",
         "location": "uksouth",
->>>>>>> a7740bf3
     }
     return outputs
 
