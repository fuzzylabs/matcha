"""Tests for Terraform Service."""
import json
import os
from contextlib import nullcontext as does_not_raise
from typing import Callable, Dict, Union
from unittest import mock
from unittest.mock import MagicMock

import pytest
import typer
from _pytest.capture import SysCapture
from python_terraform import TerraformCommandError

from matcha_ml.errors import MatchaTerraformError
from matcha_ml.templates.run_template import TerraformConfig, TerraformService


@pytest.fixture
def terraform_test_config(matcha_testing_directory: str) -> TerraformConfig:
    """Fixture for a test terraform service config pointing to a temporary directory.

    Args:
        matcha_testing_directory: temporary directory path

    Returns:
        TerraformConfig: test terraform config
    """
    infrastructure_directory = os.path.join(
        matcha_testing_directory, ".matcha", "infrastructure"
    )
    os.makedirs(infrastructure_directory, exist_ok=True)
    return TerraformConfig(
        working_dir=infrastructure_directory,
        state_file=os.path.join(infrastructure_directory, "matcha.state"),
        var_file=os.path.join(infrastructure_directory, "terraform.tfvars.json"),
    )


@pytest.fixture
def mock_output() -> Callable[[str, bool], Union[str, Dict[str, str]]]:
    """Fixture for mocking the terraform output.

    Returns:
        Callable[[str, bool], Union[str, Dict[str, str]]]: the expected value based on the key
    """

    def output(name: str, full_value: bool) -> str:
        expected_outputs = {
            "mlflow-tracking-url": "mlflow-test-url",
            "zenml-storage-path": "zenml-test-storage-path",
            "zenml-connection-string": "zenml-test-connection-string",
            "k8s-context": "k8s-test-context",
        }
        if name not in expected_outputs:
            raise ValueError("Unexpected input")
        if full_value:
            return expected_outputs[name]
        else:
            return {"value": expected_outputs[name]}

    return output


def test_is_approved_confirmed():
    """Test the user can accept a terraform action."""
    tfs = TerraformService()

    with mock.patch("typer.confirm") as mock_confirm:
        mock_confirm.return_value = True
        assert tfs.is_approved("do")


def test_is_approved_rejected():
    """Test the user can reject a terraform action."""
    tfs = TerraformService()

    with mock.patch("typer.confirm") as mock_confirm:
        mock_confirm.return_value = False
        assert not tfs.is_approved("do")


def test_check_installation_installed():
    """Test service can check if terraform is installed."""
    tfs = TerraformService()

    with mock.patch("python_terraform.Terraform") as mock_tf:
        mock_tf_instance = mock_tf.return_value
        mock_tf_instance.cmd.return_value = (0, "", "")

        with does_not_raise():
            tfs.check_installation()


def test_check_installation_not_installed():
    """Test app exits when terraform is not installed."""
    tfs = TerraformService()

    with mock.patch("python_terraform.Terraform") as mock_tf:
        mock_tf_instance = mock_tf.return_value
        mock_tf_instance.cmd.side_effect = TerraformCommandError(1, "", "", "")

        with pytest.raises(typer.Exit):
            tfs.check_installation()


def test_validate_config_not_exist(terraform_test_config: TerraformConfig):
    """Test application exits if there is no config.

    Args:
        terraform_test_config (TerraformConfig): test terraform service config
    """
    tfs = TerraformService()
    tfs.config = terraform_test_config
    with pytest.raises(typer.Exit):
        tfs.validate_config()


def test_validate_config_exists(terraform_test_config: TerraformConfig):
    """Test service can validate that a config exists.

    Args:
        terraform_test_config (TerraformConfig): test terraform service config
    """
    infrastructure_directory = terraform_test_config.working_dir
    with open(
        os.path.join(infrastructure_directory, "terraform.tfvars.json"), "w"
    ) as f:
        f.write("{}")

    tfs = TerraformService()
    tfs.config = terraform_test_config
    with does_not_raise():
        tfs.validate_config()


def test_provision(terraform_test_config: TerraformConfig):
    """Test service can provision resources using terraform.

    Args:
        terraform_test_config (TerraformConfig): test terraform service config
    """
    tfs = TerraformService()
    tfs.config = terraform_test_config
    tfs.check_installation = MagicMock()
    tfs.validate_config = MagicMock()
    tfs.terraform_client.init = MagicMock(return_value=(0, "", ""))
    tfs.terraform_client.apply = MagicMock(return_value=(0, "", ""))
    tfs.show_terraform_outputs = MagicMock()

    tfs.is_approved = MagicMock(
        return_value=False
    )  # the user does not approve, should not provision
    with pytest.raises(typer.Exit):
        tfs.provision()
        tfs.terraform_client.init.assert_not_called()
        tfs.terraform_client.apply.assert_not_called()
        tfs.show_terraform_outputs.assert_not_called()

    tfs.is_approved = MagicMock(
        return_value=True
    )  # the user approves, should provision
    with does_not_raise():
        tfs.provision()
        tfs.terraform_client.init.assert_called()
        tfs.terraform_client.apply.assert_called()
        tfs.show_terraform_outputs.assert_called()


def test_deprovision(terraform_test_config: TerraformConfig):
    """Test service can destroy resources using terraform.

    Args:
        terraform_test_config (TerraformConfig): test terraform service config
    """
    tfs = TerraformService()
    tfs.config = terraform_test_config
    tfs.check_installation = MagicMock()
    tfs.terraform_client.destroy = MagicMock(return_value=(0, "", ""))

    tfs.is_approved = MagicMock(
        return_value=False
    )  # the user does not approve, should not provision
    with pytest.raises(typer.Exit):
        tfs.deprovision()
        tfs.terraform_client.destroy.assert_not_called()

    tfs.is_approved = MagicMock(
        return_value=True
    )  # the user approves, should provision
    with does_not_raise():
        tfs.deprovision()
        tfs.terraform_client.destroy.assert_called()


def test_write_outputs_state(
    terraform_test_config: TerraformConfig,
    mock_output: Callable[[str, bool], Union[str, Dict[str, str]]],
):
    """Test service writes the state file correctly.

    Args:
        terraform_test_config (TerraformConfig): test terraform service config
        mock_output (Callable[[str, bool], Union[str, Dict[str, str]]]): the mock output
    """
    tfs = TerraformService()
    tfs.config = terraform_test_config

    print(type(mock_output))

    tfs.terraform_client.output = MagicMock(wraps=mock_output)

    with does_not_raise():
        expected_output = {
            "mlflow-tracking-url": "mlflow-test-url",
            "zenml-storage-path": "zenml-test-storage-path",
            "zenml-connection-string": "zenml-test-connection-string",
            "k8s-context": "k8s-test-context",
        }
        tfs.write_outputs_state()
        with open(terraform_test_config.state_file) as f:
            assert json.load(f) == expected_output


def test_show_terraform_outputs(
    terraform_test_config: TerraformConfig,
    capsys: SysCapture,
    mock_output: Callable[[str, bool], Union[str, Dict[str, str]]],
):
    """Test service shows the correct terraform output.

    Args:
        terraform_test_config (TerraformConfig): test terraform service config
        capsys (SysCapture): fixture to capture stdout and stderr
        mock_output (Callable[[str, bool], Union[str, Dict[str, str]]]): the mock output
    """
    tfs = TerraformService()
    tfs.config = terraform_test_config

    tfs.terraform_client.output = MagicMock(wraps=mock_output)
    with does_not_raise():
        tfs.show_terraform_outputs()
        captured = capsys.readouterr()
        assert '"mlflow-tracking-url": "mlflow-test-url"' in captured.out
<<<<<<< HEAD
        assert '"zenml-storage-path": "zenml-test-storage-path"' in captured.out
        assert (
            '"zenml-connection-string": "zenml-test-connection-string"' in captured.out
        )
        assert '"k8s-context": "k8s-test-context"' in captured.out
=======


def test_terraform_raise_exception_provision_init(
    terraform_test_config: TerraformConfig,
):
    """Test if terraform exception is handled correctly during init when provisioning resources.

    Args:
        terraform_test_config (TerraformConfig): terraform test service config
    """
    tfs = TerraformService()
    tfs.config = terraform_test_config
    tfs.check_installation = MagicMock()
    tfs.validate_config = MagicMock()
    tfs.terraform_client.init = MagicMock(return_value=(1, "", "Init failed"))

    tfs.is_approved = MagicMock(
        return_value=True
    )  # the user approves, should provision

    with pytest.raises(MatchaTerraformError) as exc_info:
        tfs.provision()
    assert (
        str(exc_info.value)
        == "Terraform failed because of the following error: 'Init failed'."
    )


def test_terraform_raise_exception_provision_apply(
    terraform_test_config: TerraformConfig,
):
    """Test if terraform exception is handled correctly during apply when provisioning resources.

    Args:
        terraform_test_config (TerraformConfig): terraform test service config
    """
    tfs = TerraformService()
    tfs.config = terraform_test_config
    tfs.check_installation = MagicMock()
    tfs.validate_config = MagicMock()
    tfs.terraform_client.init = MagicMock(return_value=(0, "", ""))
    tfs.terraform_client.apply = MagicMock(return_value=(1, "", "Apply failed"))
    tfs.show_terraform_outputs = MagicMock()

    tfs.is_approved = MagicMock(
        return_value=True
    )  # the user approves, should provision

    with pytest.raises(MatchaTerraformError) as exc_info:
        tfs.provision()
        tfs.terraform_client.init.assert_called()
    assert (
        str(exc_info.value)
        == "Terraform failed because of the following error: 'Apply failed'."
    )


def test_terraform_raise_exception_deprovision_destroy(
    terraform_test_config: TerraformConfig,
):
    """Test if terraform exception is captured when performing deprovision.

    Args:
        terraform_test_config (TerraformConfig): terraform test service config
    """
    tfs = TerraformService()
    tfs.config = terraform_test_config

    tfs.check_installation = MagicMock()
    tfs.terraform_client.destroy = MagicMock(return_value=(1, "", "Destroy failed"))

    tfs.is_approved = MagicMock(
        return_value=True
    )  # the user approves, should deprovision

    with pytest.raises(MatchaTerraformError) as exc_info:
        tfs.deprovision()
    assert (
        str(exc_info.value)
        == "Terraform failed because of the following error: 'Destroy failed'."
    )
>>>>>>> 07b58c6e
<|MERGE_RESOLUTION|>--- conflicted
+++ resolved
@@ -241,13 +241,11 @@
         tfs.show_terraform_outputs()
         captured = capsys.readouterr()
         assert '"mlflow-tracking-url": "mlflow-test-url"' in captured.out
-<<<<<<< HEAD
         assert '"zenml-storage-path": "zenml-test-storage-path"' in captured.out
         assert (
             '"zenml-connection-string": "zenml-test-connection-string"' in captured.out
         )
         assert '"k8s-context": "k8s-test-context"' in captured.out
-=======
 
 
 def test_terraform_raise_exception_provision_init(
@@ -328,5 +326,4 @@
     assert (
         str(exc_info.value)
         == "Terraform failed because of the following error: 'Destroy failed'."
-    )
->>>>>>> 07b58c6e
+    )