--- conflicted
+++ resolved
@@ -4,15 +4,11 @@
 
 import pytest
 
-<<<<<<< HEAD
+from matcha_ml.services.global_parameters_service import GlobalParameters
 from matcha_ml.templates.run_state_storage_template import (
     TemplateRunner as StateStorageTemplateRunner,
 )
 from matcha_ml.templates.run_template import TemplateRunner as AzureTemplateRunner
-=======
-from matcha_ml.services.global_parameters_service import GlobalParameters
-from matcha_ml.templates.run_template import TemplateRunner
->>>>>>> 2b22f1bf
 
 INTERNAL_FUNCTION_STUBS = [
     "matcha_ml.cli.provision.TemplateRunner",
@@ -48,7 +44,6 @@
         check_tf_install.return_value = None
         validate_tf_config.return_value = None
 
-<<<<<<< HEAD
         yield AzureTemplateRunner()
 
 
@@ -81,8 +76,6 @@
         )
 
         yield StateStorageTemplateRunner()
-=======
-        yield TemplateRunner()
 
 
 @pytest.fixture(autouse=True)
@@ -107,5 +100,4 @@
         )
         user_id.return_value = "TestUserID"
 
-        yield GlobalParameters
->>>>>>> 2b22f1bf
+        yield GlobalParameters