"""Test suit to test the stack command and all its subcommands."""

import os

from typer.testing import CliRunner

from matcha_ml.cli.cli import app
from matcha_ml.config import MatchaConfig, MatchaConfigService

INTERNAL_FUNCTION_STUB = "matcha_ml.core"


def test_cli_stack_command_help_option(runner: CliRunner) -> None:
    """Tests the --help option for the cli stack command.

    Args:
        runner (CliRunner): typer CLI runner.
    """
    result = runner.invoke(app, ["stack", "--help"])

    assert result.exit_code == 0

    assert "Configure the stack for Matcha to provision." in result.stdout


def test_cli_stack_command_defaults_to_help(runner: CliRunner) -> None:
    """Tests the --help option for the cli stack command.

    Args:
        runner (CliRunner): typer CLI runner.
    """
    result = runner.invoke(app, ["stack"])

    assert result.exit_code == 0

    assert "Configure the stack for Matcha to provision." in result.stdout


def test_cli_stack_set_command_help_option(runner: CliRunner) -> None:
    """Tests the --help option for the cli stack set sub-command.

    Args:
        runner (CliRunner): typer CLI runner.
    """
    result = runner.invoke(app, ["stack", "set", "--help"])

    assert result.exit_code == 0

    assert "Define the stack for Matcha to provision." in result.stdout


def test_cli_stack_set_command_without_args(
<<<<<<< HEAD
    matcha_testing_directory: str, runner: CliRunner
=======
    runner: CliRunner, mocked_remote_state_manager_is_state_provisioned_false
>>>>>>> 7d082066
) -> None:
    """Tests the cli stack set sub-command.

    Args:
<<<<<<< HEAD
        matcha_testing_directory (str): a temporary working directory.
        runner (CliRunner): typer CLI runner.
=======
        runner (CliRunner): typer CLI runner
        mocked_remote_state_manager_is_state_provisioned_false (RemoteStateManager): A mocked RemoteStateManager object
>>>>>>> 7d082066
    """
    os.chdir(matcha_testing_directory)
    result = runner.invoke(app, ["stack", "set"])

    assert result.exit_code == 0

    assert "Matcha 'default' stack has been set." in result.stdout


def test_cli_stack_set_command_with_args(
<<<<<<< HEAD
    matcha_testing_directory: str, runner: CliRunner
=======
    runner: CliRunner, mocked_remote_state_manager_is_state_provisioned_false
>>>>>>> 7d082066
) -> None:
    """Tests the cli stack set sub-command.

    Args:
<<<<<<< HEAD
        matcha_testing_directory (str): a temporary working directory.
        runner (CliRunner): typer CLI runner.
    """
    os.chdir(matcha_testing_directory)
    result = runner.invoke(app, ["stack", "set", "default"])

    assert result.exit_code == 0

    assert "Matcha default stack has been set." in result.stdout


def test_stack_set_stack_not_recognized(runner: CliRunner) -> None:
    """Tests the cli stack set sub-command behavior when an unrecognized stack name is passed.

    Args:
        runner (CliRunner): typer CLI runner.
    """
    result = runner.invoke(app, ["stack", "set", "random"])
    assert result.exit_code == 0
    assert "random is not a valid stack type" in result.stdout


def test_stack_set_file_created(
    matcha_testing_directory: str, runner: CliRunner
) -> None:
    """Test that stack_set cli command creates a config file if one doesn't exist.

    Args:
        matcha_testing_directory (str): a temporary working directory.
        runner (CliRunner): typer CLI runner.
    """
    os.chdir(matcha_testing_directory)
    result = runner.invoke(app, ["stack", "set", "llm"])
    assert result.exit_code == 0

    config = MatchaConfigService.read_matcha_config()
    assert config.to_dict() == {"stack": {"name": "LLM"}}


def test_stack_set_file_modified(
    matcha_testing_directory, mocked_matcha_config_json_object, runner: CliRunner
) -> None:
    """Test that if a config file exists, stack set cli command modifies the file.
=======
        runner (CliRunner): typer CLI runner
        mocked_remote_state_manager_is_state_provisioned_false (RemoteStateManager): A mocked remote state manager
    """
    result = runner.invoke(app, ["stack", "set", "default"])
>>>>>>> 7d082066

    Args:
        matcha_testing_directory (str): temporary working directory.
        mocked_matcha_config_json_object (Dict[str, Dict[str, str]]): Mocked matcha.config.json file read into Python as nested dicts.
        runner (CliRunner): typer CLI runner.
    """
    os.chdir(matcha_testing_directory)

    config = MatchaConfig.from_dict(mocked_matcha_config_json_object)
    config_dict = config.to_dict()
    MatchaConfigService.write_matcha_config(config)

    result = runner.invoke(app, ["stack", "set", "llm"])
    assert result.exit_code == 0

<<<<<<< HEAD
=======
    assert "Matcha 'default' stack has been set." in result.stdout


def test_stack_set_stack_not_recognized(
    runner: CliRunner, mocked_remote_state_manager_is_state_provisioned_false
) -> None:
    """Tests the cli stack set sub-command behavior when an unrecognized stack name is passed.

    Args:
        runner (CliRunner): typer CLI runner
        mocked_remote_state_manager_is_state_provisioned_false (RemoteStateManager): A mocked remote state manager
    """
    result = runner.invoke(app, ["stack", "set", "random"])

    assert result.exit_code == 0
    assert "random is not a valid stack type" in result.stdout


def test_stack_set_file_created(
    matcha_testing_directory: str,
    runner: CliRunner,
    mocked_remote_state_manager_is_state_provisioned_false,
) -> None:
    """Test that stack_set cli command creates a config file if one doesn't exist.

    Args:
        matcha_testing_directory (str): a temporary working directory.
        runner (CliRunner): terminal emulator
        mocked_remote_state_manager_is_state_provisioned_false (RemoteStateManager): A mocked remote state manager
    """
    os.chdir(matcha_testing_directory)

    result = runner.invoke(app, ["stack", "set", "llm"])

    assert result.exit_code == 0

    config = MatchaConfigService.read_matcha_config()
    assert config.to_dict() == {"stack": {"name": "LLM"}}


def test_stack_set_file_modified(
    matcha_testing_directory,
    mocked_matcha_config_json_object,
    runner: CliRunner,
    mocked_remote_state_manager_is_state_provisioned_false,
) -> None:
    """Test that if a config file exists, stack set cli command modifies the file.

    Args:
        matcha_testing_directory (str): temporary working directory.
        mocked_matcha_config_json_object (dict): A dictionary representation of the matcha config json file.
        runner (CliRunner): terminal emulator.
        mocked_remote_state_manager_is_state_provisioned_false (RemoteStateManager): A mocked remote state manager
    """
    os.chdir(matcha_testing_directory)

    config = MatchaConfig.from_dict(mocked_matcha_config_json_object)
    config_dict = config.to_dict()
    MatchaConfigService.write_matcha_config(config)

    result = runner.invoke(app, ["stack", "set", "llm"])
    assert result.exit_code == 0

>>>>>>> 7d082066
    new_config = MatchaConfigService.read_matcha_config()

    new_config_dict = new_config.to_dict()

    assert len(new_config_dict) == len(config_dict) + 1
    assert "stack" in new_config_dict
    assert new_config_dict["stack"]["name"] == "LLM"
    assert config_dict.items() <= new_config_dict.items()<|MERGE_RESOLUTION|>--- conflicted
+++ resolved
@@ -6,6 +6,7 @@
 
 from matcha_ml.cli.cli import app
 from matcha_ml.config import MatchaConfig, MatchaConfigService
+from matcha_ml.state.remote_state_manager import RemoteStateManager
 
 INTERNAL_FUNCTION_STUB = "matcha_ml.core"
 
@@ -50,22 +51,16 @@
 
 
 def test_cli_stack_set_command_without_args(
-<<<<<<< HEAD
-    matcha_testing_directory: str, runner: CliRunner
-=======
-    runner: CliRunner, mocked_remote_state_manager_is_state_provisioned_false
->>>>>>> 7d082066
+    matcha_testing_directory: str,
+    runner: CliRunner,
+    mocked_remote_state_manager_is_state_provisioned_false: RemoteStateManager,
 ) -> None:
     """Tests the cli stack set sub-command.
 
     Args:
-<<<<<<< HEAD
         matcha_testing_directory (str): a temporary working directory.
         runner (CliRunner): typer CLI runner.
-=======
-        runner (CliRunner): typer CLI runner
-        mocked_remote_state_manager_is_state_provisioned_false (RemoteStateManager): A mocked RemoteStateManager object
->>>>>>> 7d082066
+        mocked_remote_state_manager_is_state_provisioned_false (RemoteStateManager): A mocked RemoteStateManager object.
     """
     os.chdir(matcha_testing_directory)
     result = runner.invoke(app, ["stack", "set"])
@@ -76,82 +71,22 @@
 
 
 def test_cli_stack_set_command_with_args(
-<<<<<<< HEAD
-    matcha_testing_directory: str, runner: CliRunner
-=======
-    runner: CliRunner, mocked_remote_state_manager_is_state_provisioned_false
->>>>>>> 7d082066
+    matcha_testing_directory: str,
+    runner: CliRunner,
+    mocked_remote_state_manager_is_state_provisioned_false,
 ) -> None:
     """Tests the cli stack set sub-command.
 
     Args:
-<<<<<<< HEAD
         matcha_testing_directory (str): a temporary working directory.
         runner (CliRunner): typer CLI runner.
+        mocked_remote_state_manager_is_state_provisioned_false (RemoteStateManager): A mocked remote state manager.
     """
     os.chdir(matcha_testing_directory)
     result = runner.invoke(app, ["stack", "set", "default"])
 
     assert result.exit_code == 0
 
-    assert "Matcha default stack has been set." in result.stdout
-
-
-def test_stack_set_stack_not_recognized(runner: CliRunner) -> None:
-    """Tests the cli stack set sub-command behavior when an unrecognized stack name is passed.
-
-    Args:
-        runner (CliRunner): typer CLI runner.
-    """
-    result = runner.invoke(app, ["stack", "set", "random"])
-    assert result.exit_code == 0
-    assert "random is not a valid stack type" in result.stdout
-
-
-def test_stack_set_file_created(
-    matcha_testing_directory: str, runner: CliRunner
-) -> None:
-    """Test that stack_set cli command creates a config file if one doesn't exist.
-
-    Args:
-        matcha_testing_directory (str): a temporary working directory.
-        runner (CliRunner): typer CLI runner.
-    """
-    os.chdir(matcha_testing_directory)
-    result = runner.invoke(app, ["stack", "set", "llm"])
-    assert result.exit_code == 0
-
-    config = MatchaConfigService.read_matcha_config()
-    assert config.to_dict() == {"stack": {"name": "LLM"}}
-
-
-def test_stack_set_file_modified(
-    matcha_testing_directory, mocked_matcha_config_json_object, runner: CliRunner
-) -> None:
-    """Test that if a config file exists, stack set cli command modifies the file.
-=======
-        runner (CliRunner): typer CLI runner
-        mocked_remote_state_manager_is_state_provisioned_false (RemoteStateManager): A mocked remote state manager
-    """
-    result = runner.invoke(app, ["stack", "set", "default"])
->>>>>>> 7d082066
-
-    Args:
-        matcha_testing_directory (str): temporary working directory.
-        mocked_matcha_config_json_object (Dict[str, Dict[str, str]]): Mocked matcha.config.json file read into Python as nested dicts.
-        runner (CliRunner): typer CLI runner.
-    """
-    os.chdir(matcha_testing_directory)
-
-    config = MatchaConfig.from_dict(mocked_matcha_config_json_object)
-    config_dict = config.to_dict()
-    MatchaConfigService.write_matcha_config(config)
-
-    result = runner.invoke(app, ["stack", "set", "llm"])
-    assert result.exit_code == 0
-
-<<<<<<< HEAD
-=======
     assert "Matcha 'default' stack has been set." in result.stdout
 
 
@@ -215,7 +150,6 @@
     result = runner.invoke(app, ["stack", "set", "llm"])
     assert result.exit_code == 0
 
->>>>>>> 7d082066
     new_config = MatchaConfigService.read_matcha_config()
 
     new_config_dict = new_config.to_dict()
