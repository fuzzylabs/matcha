--- conflicted
+++ resolved
@@ -1,11 +1,7 @@
 """Test suit to test the stack command and all its subcommands."""
 
 import os
-<<<<<<< HEAD
-from unittest.mock import patch
-=======
 from unittest.mock import MagicMock, patch
->>>>>>> ef3719a0
 
 from typer.testing import CliRunner
 
@@ -165,92 +161,103 @@
     assert config_dict.items() <= new_config_dict.items()
 
 
-<<<<<<< HEAD
 def test_cli_stack_set_add_help_option(runner: CliRunner) -> None:
     """Tests the --help option for the cli stack add sub-command.
-=======
+
+    Args:
+        runner (CliRunner): typer CLI runner.
+    """
+    result = runner.invoke(app, ["stack", "add", "--help"])
+
+    assert result.exit_code == 0
+
+    assert "Add a module to the stack." in result.stdout
+
+
 def test_cli_stack_set_remove_help_option(runner: CliRunner) -> None:
     """Tests the --help option for the cli stack remove sub-command.
->>>>>>> ef3719a0
-
-    Args:
-        runner (CliRunner): typer CLI runner.
-    """
-<<<<<<< HEAD
-    result = runner.invoke(app, ["stack", "add", "--help"])
-
-    assert result.exit_code == 0
-
-    assert "Add a module to the stack." in result.stdout
-=======
+
+    Args:
+        runner (CliRunner): typer CLI runner.
+    """
     result = runner.invoke(app, ["stack", "remove", "--help"])
 
     assert result.exit_code == 0
 
     assert "Remove a module from the current Matcha stack." in result.stdout
->>>>>>> ef3719a0
-
-
-def test_cli_stack_remove_command_without_args(runner: CliRunner) -> None:
-    """Tests the --help option for the cli stack remove sub-command.
-
-    Args:
-        runner (CliRunner): typer CLI runner.
-    """
-<<<<<<< HEAD
+
+
+def test_cli_stack_add_command_without_args(runner: CliRunner) -> None:
+    """Tests the cli stack add sub-command without passing an argument.
+
+    Args:
+        runner (CliRunner): typer CLI runner.
+    """
     result = runner.invoke(app, ["stack", "add"])
-=======
-    result = runner.invoke(app, ["stack", "remove"])
->>>>>>> ef3719a0
-
-    assert result.exit_code == 0
-
-    assert (
-<<<<<<< HEAD
+
+    assert result.exit_code == 0
+
+    assert (
         "No module specified. Please run `matcha stack add` again and" in result.stdout
     )
 
 
-def test_cli_stack_add_command_with_args(
-=======
+def test_cli_stack_remove_command_without_args(runner: CliRunner) -> None:
+    """Tests the cli stack remove sub-command without passing an argument.
+
+    Args:
+        runner (CliRunner): typer CLI runner.
+    """
+    result = runner.invoke(app, ["stack", "remove"])
+    assert result.exit_code == 0
+
+    assert (
         "No module specified. Please run `matcha stack remove` again and provide the name\nof the module you wish to remove.\n"
         in result.stdout
     )
 
 
+def test_cli_stack_add_command_with_args(
+    matcha_testing_directory: str,
+    runner: CliRunner,
+) -> None:
+    """Tests the cli stack add sub-command with args.
+
+    Args:
+        matcha_testing_directory (str): a temporary working directory.
+        runner (CliRunner): typer CLI runner.
+    """
+    os.chdir(matcha_testing_directory)
+    with patch(f"{INTERNAL_FUNCTION_STUB}.stack_add") as mocked_stack_add:
+        result = runner.invoke(app, ["stack", "add", "experiment_tracker"])
+
+    assert result.exit_code == 0
+    assert mocked_stack_add.assert_called_once
+    assert (
+        "Matcha 'experiment_tracker' module has been added to the current stack."
+        in result.stdout
+    )
+
+
 @patch(f"{INTERNAL_FUNCTION_STUB}.stack_remove")
 def test_cli_stack_remove_command_with_args(
     mocked_stack_remove: MagicMock,
->>>>>>> ef3719a0
-    matcha_testing_directory: str,
-    runner: CliRunner,
-) -> None:
-    """Tests the cli stack set sub-command with args.
-
-    Args:
-<<<<<<< HEAD
-=======
+    matcha_testing_directory: str,
+    runner: CliRunner,
+) -> None:
+    """Tests the cli stack remove sub-command with args.
+
+    Args:
         mocked_stack_remove (MagicMock): a mocked stack_remove function.
->>>>>>> ef3719a0
-        matcha_testing_directory (str): a temporary working directory.
-        runner (CliRunner): typer CLI runner.
-    """
-    os.chdir(matcha_testing_directory)
-<<<<<<< HEAD
-    with patch(f"{INTERNAL_FUNCTION_STUB}.stack_add") as mocked_stack_add:
-        result = runner.invoke(app, ["stack", "add", "experiment_tracker"])
-
-    assert result.exit_code == 0
-    assert mocked_stack_add.assert_called_once
-    assert (
-        "Matcha 'experiment_tracker' module has been added to the current stack."
-=======
+        matcha_testing_directory (str): a temporary working directory.
+        runner (CliRunner): typer CLI runner.
+    """
+    os.chdir(matcha_testing_directory)
     result = runner.invoke(app, ["stack", "remove", "experiment_tracker"])
 
     assert result.exit_code == 0
     assert mocked_stack_remove.assert_called_once
     assert (
         "Matcha 'experiment_tracker' module has been removed from the current stack."
->>>>>>> ef3719a0
         in result.stdout
     )