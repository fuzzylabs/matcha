--- conflicted
+++ resolved
@@ -204,7 +204,6 @@
         assert verbose_output in result.stdout
 
 
-<<<<<<< HEAD
 @pytest.mark.parametrize(
     "user_input, expected_output",
     [
@@ -229,15 +228,10 @@
     expected_output: str,
 ):
     """Test whether the prefix validation function prompt an error message when user entered an invalid prefix.
-=======
-def test_cli_provision_command_override(runner, matcha_testing_directory):
-    """Test provision command to override the configuration.
->>>>>>> 2dee4698
-
-    Args:
-        runner (CliRunner): typer CLI runner
-        matcha_testing_directory (str): temporary working directory
-<<<<<<< HEAD
+
+    Args:
+        runner (CliRunner): typer CLI runner
+        matcha_testing_directory (str): temporary working directory
         user_input (str): prefix entered by user
         expected_output (str): the expected error message
     """
@@ -252,7 +246,29 @@
     matcha_testing_directory: str,
 ):
     """Test whether the expected error message is prompt when user entered an existing prefix.
-=======
+
+    Args:
+        runner (CliRunner): typer CLI runner
+        matcha_testing_directory (str): temporary working directory
+    """
+    expected_error_message = "Error: You entered a resource group name prefix that have been used before, prefix must be unique."
+    os.chdir(matcha_testing_directory)
+
+    result = runner.invoke(
+        app,
+        ["provision"],
+        input="uksouth\nrepeated-prefix\nvalid-prefix\nno\n",
+    )
+
+    assert expected_error_message in result.stdout
+
+
+def test_cli_provision_command_override(runner, matcha_testing_directory):
+    """Test provision command to override the configuration.
+
+    Args:
+        runner (CliRunner): typer CLI runner
+        matcha_testing_directory (str): temporary working directory.
     """
     os.chdir(matcha_testing_directory)
 
@@ -284,24 +300,11 @@
 
 def test_cli_provision_command_reuse(runner, matcha_testing_directory):
     """Test provision command to reuse the configuration.
->>>>>>> 2dee4698
-
-    Args:
-        runner (CliRunner): typer CLI runner
-        matcha_testing_directory (str): temporary working directory
-    """
-<<<<<<< HEAD
-    expected_error_message = "Error: You entered a resource group name prefix that have been used before, prefix must be unique."
-    os.chdir(matcha_testing_directory)
-
-    result = runner.invoke(
-        app,
-        ["provision"],
-        input="uksouth\nrepeated-prefix\nvalid-prefix\nno\n",
-    )
-
-    assert expected_error_message in result.stdout
-=======
+
+    Args:
+        runner (CliRunner): typer CLI runner
+        matcha_testing_directory (str): temporary working directory.
+    """
     os.chdir(matcha_testing_directory)
 
     # Invoke provision command
@@ -327,5 +330,4 @@
 
     expected_tf_vars = {"location": "uksouth", "prefix": "matcha"}
 
-    assert_infrastructure(destination_path, expected_tf_vars)
->>>>>>> 2dee4698
+    assert_infrastructure(destination_path, expected_tf_vars)