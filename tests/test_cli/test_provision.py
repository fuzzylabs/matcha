"""Test suite to test the provision command and all its subcommands."""
import glob
import json
import os
from typing import Dict

from matcha_ml.cli.cli import app
from matcha_ml.templates.build_templates.azure_template import SUBMODULE_NAMES

BASE_DIR = os.path.dirname(os.path.abspath(__file__))
TEMPLATE_DIR = os.path.join(
    BASE_DIR, os.pardir, os.pardir, "src", "matcha_ml", "infrastructure"
)


def assert_infrastructure(destination_path: str, expected_tf_vars: Dict[str, str]):
    """Assert if the infrastructure configuration is valid

    Args:
        destination_path (str): infrastructure config destination path
        expected_tf_vars (Dict[str, str]): expected Terraform variables
    """
    # Test that destination path is a directory
    assert os.path.exists(destination_path)

    for module_file_name in glob.glob(os.path.join(TEMPLATE_DIR, "*.tf")):
        module_file_path = os.path.join(destination_path, module_file_name)
        assert os.path.exists(module_file_path)

    for module_name in SUBMODULE_NAMES:
        for module_file_name in glob.glob(
            os.path.join(TEMPLATE_DIR, module_name, "*.tf")
        ):
            module_file_path = os.path.join(
                destination_path, module_name, module_file_name
            )
            assert os.path.exists(module_file_path)

    # Check that Terraform variables file exists and content is equal/correct
    variables_file_path = os.path.join(destination_path, "terraform.tfvars.json")
    assert os.path.exists(variables_file_path)

    with open(variables_file_path, "r") as f:
        tf_vars = json.load(f)

    assert tf_vars == expected_tf_vars


<<<<<<< HEAD
=======
@pytest.fixture
def template_src_path() -> str:
    """Fixture for the test infrastructure template path.

    Returns:
        str: template path
    """
    return TEMPLATE_DIR


>>>>>>> 83babff8
def test_cli_provision_command_help(runner):
    """Test cli for provision command help.

    Args:
        runner (CliRunner): typer CLI runner
    """
    # Invoke provision command
    result = runner.invoke(app, ["provision", "--help"])

    # Exit code 0 means there was no error
    assert result.exit_code == 0

    # Assert string is present in cli output
    assert "Provision cloud resources with a template." in result.stdout


def test_cli_provision_command(runner, matcha_testing_directory):
    """Test provision command to copy the infrastructure template.

    Args:
        runner (CliRunner): typer CLI runner
        matcha_testing_directory (str): temporary working directory
    """
    os.chdir(matcha_testing_directory)

    # Invoke provision command
    result = runner.invoke(app, ["provision"], input="\nuksouth\nno\n")

    # Exit code 0 means there was no error
    assert result.exit_code == 0

    destination_path = os.path.join(
        matcha_testing_directory, ".matcha", "infrastructure"
    )

    expected_tf_vars = {"location": "uksouth", "prefix": "matcha"}

    assert_infrastructure(destination_path, expected_tf_vars)


def test_cli_provision_command_with_args(runner, matcha_testing_directory):
    """Test provision command to copy the infrastructure template with command-line arguments.

    Args:
        runner (CliRunner): typer CLI runner
        matcha_testing_directory (str): temporary working directory
    """
    os.chdir(matcha_testing_directory)

    # Invoke provision command
    result = runner.invoke(
        app, ["provision", "--location", "uksouth", "--prefix", "matcha"], input="no\n"
    )

    # Exit code 0 means there was no error
    assert result.exit_code == 0

    destination_path = os.path.join(
        matcha_testing_directory, ".matcha", "infrastructure"
    )

    expected_tf_vars = {"location": "uksouth", "prefix": "matcha"}

    assert_infrastructure(destination_path, expected_tf_vars)


def test_cli_provision_command_with_prefix(runner, matcha_testing_directory):
    """Test provision command to copy the infrastructure template with different prefix.

    Args:
        runner (CliRunner): typer CLI runner
        matcha_testing_directory (str): temporary working directory
    """
    os.chdir(matcha_testing_directory)

    # Invoke provision command
    result = runner.invoke(app, ["provision"], input="coffee\nukwest\nno\n")

    # Exit code 0 means there was no error
    assert result.exit_code == 0

    destination_path = os.path.join(
        matcha_testing_directory, ".matcha", "infrastructure"
    )

    expected_tf_vars = {"location": "ukwest", "prefix": "coffee"}

    assert_infrastructure(destination_path, expected_tf_vars)


def test_cli_provision_command_with_verbose_arg(runner, matcha_testing_directory):
    """Test that the verbose argument works and provision shows more output.

    Args:
        runner (CliRunner): type CLI runner
        matcha_testing_directory (str): temporary working directory
    """
    os.chdir(matcha_testing_directory)

    result = runner.invoke(app, ["provision", "--verbose"], input="\nuksouth\nno")

    assert result.exit_code == 0

    for verbose_output in [
        "module configuration was copied",
        "Configuration was copied",
        "Template variables were added",
        "Template configuration has finished!",
    ]:
        assert verbose_output in result.stdout<|MERGE_RESOLUTION|>--- conflicted
+++ resolved
@@ -46,19 +46,6 @@
     assert tf_vars == expected_tf_vars
 
 
-<<<<<<< HEAD
-=======
-@pytest.fixture
-def template_src_path() -> str:
-    """Fixture for the test infrastructure template path.
-
-    Returns:
-        str: template path
-    """
-    return TEMPLATE_DIR
-
-
->>>>>>> 83babff8
 def test_cli_provision_command_help(runner):
     """Test cli for provision command help.
 
