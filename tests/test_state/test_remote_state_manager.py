--- conflicted
+++ resolved
@@ -445,7 +445,6 @@
         mocked_upload.assert_called_once_with(os.path.join(".matcha", "infrastructure"))
 
 
-<<<<<<< HEAD
 def test_is_state_provisioned_returns_false_when_resource_group_does_not_exist(
     valid_config_testing_directory: str, mock_azure_storage_instance: MagicMock
 ):
@@ -467,7 +466,8 @@
 
     # Make sure the check for the storage container is not called
     mock_azure_storage_instance.container_exists.assert_not_called()
-=======
+
+ 
 def test_remove_matcha_config(capsys: SysCapture):
     """Test the functionality of the `remove_matcha_config` function by verifying if it correctly catches the "File not found" error and throws the expected error message.
 
@@ -488,5 +488,4 @@
 
     expected_output = f"Failed to remove the matcha.config.json file at {mock_non_exist_path}, file not found."
 
-    assert expected_output in captured.err
->>>>>>> 20ec2538
+    assert expected_output in captured.err