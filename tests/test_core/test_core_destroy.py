"""Test for core.destroy."""

from pathlib import Path
from typing import Iterable
from unittest import mock
from unittest.mock import MagicMock

import pytest

from matcha_ml.core.core import destroy
from matcha_ml.errors import MatchaError

CORE_FUNCTION_STUB = "matcha_ml.core.core"


@pytest.fixture(autouse=True)
def mock_provisioned_remote_state() -> Iterable[MagicMock]:
    """Mock remote state manager to have state provisioned.

    Returns:
        MagicMock: mock of a RemoteStateManager instance
    """
    with mock.patch(
<<<<<<< HEAD
        "matcha_ml.core.core.RemoteStateManager"
=======
        f"{CORE_FUNCTION_STUB}.RemoteStateManager"
>>>>>>> 1e6af178
    ) as mock_state_manager_class:
        mock_state_manager = mock_state_manager_class.return_value
        mock_state_manager.is_state_provisioned.return_value = True
        mock_state_manager.use_remote_state = MagicMock()
        mock_state_manager.deprovision_remote_state.return_value = MagicMock()
        yield mock_state_manager


def test_destroy_with_state_provisioned(
    mock_provisioned_remote_state: MagicMock, mock_state_file: Path
):
    """Test the core destroy function when state is provisioned.

    Args:
        mock_provisioned_remote_state (MagicMock): a mocked remote state
        mock_state_file (Path): a mocked state file in the test directory
    """
<<<<<<< HEAD
    with mock.patch("matcha_ml.core.core.AzureRunner") as azure_runner:
=======
    with mock.patch(f"{CORE_FUNCTION_STUB}.AzureRunner") as azure_runner:
>>>>>>> 1e6af178
        runner = azure_runner.return_value
        runner.deprovision.return_value = MagicMock()

        destroy()

        runner.deprovision.assert_called()


def test_destroy_error_handling(mock_provisioned_remote_state):
    """Test the core destroy function when state is not provisioned.

    Args:
        mock_provisioned_remote_state (MagicMock): a mocked remote state.
    """
    mock_provisioned_remote_state.is_state_provisioned.return_value = False

    with pytest.raises(MatchaError):
        destroy()

    mock_provisioned_remote_state.is_state_provisioned.assert_called_once()<|MERGE_RESOLUTION|>--- conflicted
+++ resolved
@@ -21,11 +21,7 @@
         MagicMock: mock of a RemoteStateManager instance
     """
     with mock.patch(
-<<<<<<< HEAD
-        "matcha_ml.core.core.RemoteStateManager"
-=======
         f"{CORE_FUNCTION_STUB}.RemoteStateManager"
->>>>>>> 1e6af178
     ) as mock_state_manager_class:
         mock_state_manager = mock_state_manager_class.return_value
         mock_state_manager.is_state_provisioned.return_value = True
@@ -43,11 +39,7 @@
         mock_provisioned_remote_state (MagicMock): a mocked remote state
         mock_state_file (Path): a mocked state file in the test directory
     """
-<<<<<<< HEAD
-    with mock.patch("matcha_ml.core.core.AzureRunner") as azure_runner:
-=======
     with mock.patch(f"{CORE_FUNCTION_STUB}.AzureRunner") as azure_runner:
->>>>>>> 1e6af178
         runner = azure_runner.return_value
         runner.deprovision.return_value = MagicMock()
 
