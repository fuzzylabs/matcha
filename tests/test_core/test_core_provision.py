"""Test suite to test the core matcha provision function."""
import glob
import json
import os
import uuid
from pathlib import Path
from typing import Dict, Iterator, Union
from unittest import mock
from unittest.mock import MagicMock, patch

import pytest
from _pytest.capture import SysCapture

from matcha_ml.cli.ui.resource_message_builders import (
    dict_to_json,
    hide_sensitive_in_output,
)
from matcha_ml.core import provision
from matcha_ml.core._validation import LONGEST_RESOURCE_NAME, MAXIMUM_RESOURCE_NAME_LEN
<<<<<<< HEAD
from matcha_ml.core.core import _show_terraform_outputs, infer_zenml_version
=======
from matcha_ml.core.core import infer_zenml_version
>>>>>>> 65a7795f
from matcha_ml.errors import MatchaError, MatchaInputError
from matcha_ml.services.global_parameters_service import GlobalParameters
from matcha_ml.state.matcha_state import (
    MatchaState,
)
from matcha_ml.templates.azure_template import DEFAULT_STACK

BASE_DIR = os.path.dirname(os.path.abspath(__file__))

TEMPLATE_DIR = os.path.join(
    BASE_DIR, os.pardir, os.pardir, "src", "matcha_ml", "infrastructure"
)

RUN_TWICE = 2

REMOTE_STATE_MANAGER_PREFIX = "matcha_ml.state.remote_state_manager.RemoteStateManager"

INTERNAL_FUNCTION_STUB = "matcha_ml.services.global_parameters_service.GlobalParameters"


@pytest.fixture(autouse=True)
def teardown_singleton():
    """Tears down the singleton before each test case by clearing the current object."""
    GlobalParameters._instance = None


@pytest.fixture
def mock_azure_storage_instance() -> Iterator[MagicMock]:
    """Mock Azure Storage instance.

    Yields:
        MagicMock: of Azure Storage instance
    """
    class_stub = "matcha_ml.state.remote_state_manager.AzureStorage"
    with mock.patch(class_stub) as mock_azure_storage:
        mock_azure_storage_instance = mock_azure_storage.return_value
        yield mock_azure_storage_instance


@pytest.fixture
def expected_configuration() -> Dict[str, Union[str, bool]]:
    """Pytest fixture to return expected configuration.

    Returns:
        Dict[str, Union[str, bool]]: Dictionary containing expected configuration
    """
    return {"analytics_opt_out": False, "user_id": "dummy_user_id"}


@pytest.fixture(autouse=True)
def mock_use_lock():
    """Mock use_lock state context manager."""
    with mock.patch(
        "matcha_ml.core.core.RemoteStateManager.use_lock"
    ) as mocked_use_lock:
        yield mocked_use_lock


@pytest.fixture(autouse=True)
def mock_use_remote_state():
    """Mock use_remote_state state context manager."""
    with mock.patch(
        "matcha_ml.core.core.RemoteStateManager.use_remote_state"
    ) as mocked_use_remote_state:
        yield mocked_use_remote_state


def test_provision_returns_matcha_state(
    matcha_testing_directory: str,
    state_file_as_object: MatchaState,
    uuid_for_testing: uuid.UUID,
):
    """Test that provision returns a MatchaState object.

    Args:
        matcha_testing_directory (str): temporary working directory.
        state_file_as_object (MatchaState): the Matcha state testing fixture.
        uuid_for_testing (uuid.UUID): Fixed UUID4 value.
    """
    os.chdir(matcha_testing_directory)
    with mock.patch(
        "matcha_ml.services.terraform_service.python_terraform.Terraform.output"
    ) as terraform_client_output, mock.patch(
        "matcha_ml.state.matcha_state.uuid.uuid4"
    ) as uuid_mock:
        terraform_client_output.return_value = {
            "cloud_azure_resource_group_name": {
                "value": "test_resources",
            },
            "container_registry_azure_registry_name": {
                "value": "azure_registry_name",
            },
            "container_registry_azure_registry_url": {
                "value": "azure_container_registry",
            },
            "pipeline_zenml_connection_string": {
                "value": "zenml_test_connection_string",
            },
            "pipeline_zenml_server_password": {
                "value": "zen_server_password",
            },
            "pipeline_zenml_server_url": {
                "value": "zen_server_url",
            },
            "experiment_tracker_mlflow_tracking_url": {
                "value": "mlflow_test_url",
            },
        }
        uuid_mock.return_value = uuid_for_testing
        provision_result = provision(
            location="ukwest", prefix="test", password="default"
        )

    assert isinstance(state_file_as_object, MatchaState)
    assert provision_result == state_file_as_object


def assert_infrastructure(
    destination_path: str,
    expected_tf_vars: Dict[str, str],
    check_matcha_state_file: bool = True,
):
    """Assert if the infrastructure configuration is valid.

    Args:
        destination_path (str): infrastructure config destination path
        expected_tf_vars (Dict[str, str]): expected Terraform variables
        check_matcha_state_file (bool): whether to check the matcha.state file exists and have correct value. Defaults to True.
    """
    # Test that destination path is a directory
    assert os.path.exists(destination_path)

    for module_file_name in glob.glob(os.path.join(TEMPLATE_DIR, "*.tf")):
        module_file_path = os.path.join(destination_path, module_file_name)
        assert os.path.exists(module_file_path)

    for module_name in DEFAULT_STACK:
        for module_file_name in glob.glob(
            os.path.join(TEMPLATE_DIR, module_name, "*.tf")
        ):
            module_file_path = os.path.join(
                destination_path, module_name, module_file_name
            )
            assert os.path.exists(module_file_path)

    # Check that Terraform variables file exists and content is equal/correct
    variables_file_path = os.path.join(destination_path, "terraform.tfvars.json")
    assert os.path.exists(variables_file_path)

    with open(variables_file_path) as f:
        tf_vars = json.load(f)

    assert tf_vars == expected_tf_vars

    if check_matcha_state_file:
        # Check that matcha state file exists and content is equal/correct
        state_file_path = os.path.join(destination_path, os.pardir, "matcha.state")
        assert os.path.exists(state_file_path)

        with open(state_file_path) as f:
            tf_vars = json.load(f)

        _ = expected_tf_vars.pop("password", None)
        expected_matcha_state_vars = {"cloud": expected_tf_vars}
        assert tf_vars == expected_matcha_state_vars


def test_provision_copies_infrastructure_templates_with_specified_values(
    matcha_testing_directory: str, mock_use_lock: MagicMock
):
    """Test provision command copies the infrastructure template with specified location and prefix values.

    Args:
        matcha_testing_directory (str): temporary working directory
        mock_use_lock (MagicMock): mock use_lock context manager
    """
    os.chdir(matcha_testing_directory)

    _ = provision("uksouth", "coffee", "default")

    state_storage_destination_path = os.path.join(
        matcha_testing_directory, ".matcha", "infrastructure", "remote_state_storage"
    )

    resources_destination_path = os.path.join(
        matcha_testing_directory, ".matcha", "infrastructure", "resources"
    )

    state_storage_expected_tf_vars = {
        "location": "uksouth",
        "prefix": "coffee",
    }

    resources_expected_tf_vars = {
        "location": "uksouth",
        "prefix": "coffee",
        "password": "default",
        "zenmlserver_version": "latest",
    }

    assert_infrastructure(
        state_storage_destination_path, state_storage_expected_tf_vars, False
    )
    assert_infrastructure(resources_destination_path, resources_expected_tf_vars, False)
    mock_use_lock.assert_called_once()


@pytest.mark.parametrize(
    "location, prefix, expected_output",
    [
        (
            "uksouth",
            "-matcha",
            "Resource group name prefix can only contain alphanumeric characters.",
        ),
        (
            "uksouth",
            "12",
            "Resource group name prefix cannot contain only numbers.",
        ),
        (
            "uksouth",
            "good$prefix#",
            "Resource group name prefix can only contain alphanumeric characters.",
        ),
        (
            "uksouth",
            "areallylongprefix",
            f"Resource group name prefix must be between 3 and {MAXIMUM_RESOURCE_NAME_LEN - len(LONGEST_RESOURCE_NAME)} characters long.",
        ),
    ],
)
def test_provision_raises_exception_for_invalid_prefixes(
    mock_state_file: Path,
    matcha_testing_directory: str,
    mock_use_lock: MagicMock,
    location: str,
    prefix: str,
    expected_output: str,
):
    """Test whether the prefix validation function prompt an error message when user entered an invalid prefix.

    Args:
        mock_state_file (Path): a mocked state file
        matcha_testing_directory (str): temporary working directory
        mock_use_lock (MagicMock): mock use_lock context manager
        location (str): provisioning location
        prefix (str): Azure resource group prefix name
        expected_output (str): the expected error message
    """
    os.chdir(matcha_testing_directory)
    with pytest.raises(MatchaInputError) as e:
        _ = provision(location, prefix, password="default")

    assert expected_output in str(e)
    mock_use_lock.assert_not_called()


def test_provision_with_provisioned_resources(
    matcha_testing_directory: str, mock_state_file: Path
):
    """Test provision command when there are already existing resources deployed.

    Args:
        matcha_testing_directory (str): temporary working directory.
        mock_state_file (Path): a mocked state file
    """
    # change to matcha testing directory
    os.chdir(matcha_testing_directory)

    # we need to mock an Azure deployment already exists
    with mock.patch(
        f"{REMOTE_STATE_MANAGER_PREFIX}.is_state_provisioned"
    ) as is_state_provisioned:
        is_state_provisioned.return_value = True

        # the result here should be that Matcha exits displaying a warning that the resources are already provisioned
        with pytest.raises(MatchaError) as e:
            _ = provision(location="uksouth", prefix="matcha", password="default")

    assert (
        "Error - Matcha has detected that there are resources already provisioned."
        in str(e)
    )


def test_stale_remote_state_file_is_removed(matcha_testing_directory: str):
    """Test.

    Args:
        matcha_testing_directory (str): temporary working directory.
    """
    os.chdir(matcha_testing_directory)

    # Add stale config file
    config_file_contents = {
        "remote_state_bucket": {
            "account_name": "matcha-account",
            "container_name": "matcha-container",
            "resource_group_name": "matcha-rg",
        }
    }
    with open("matcha.config.json", "w") as f:
        json.dump(config_file_contents, f)

    expected_config_file_contents = {
        "remote_state_bucket": {
            "account_name": "test-account",
            "container_name": "test-container",
            "resource_group_name": "test-rg",
        },
        "stack": {"name": "default"},
    }

    with mock.patch(
        f"{REMOTE_STATE_MANAGER_PREFIX}._resource_group_exists"
    ) as is_rg_provisioned:
        is_rg_provisioned.return_value = False
        _ = provision(location="uksouth", prefix="test", password="default")

    with open("matcha.config.json") as f:
        config_file_contents = json.load(f)

    assert expected_config_file_contents == config_file_contents


def test_version_inference_latest():
    """Test checking when zenml isn't installed, the latest version is returned."""
<<<<<<< HEAD
    assert infer_zenml_version() == "latest"


def test_show_terraform_outputs(state_file_as_object, capsys: SysCapture):
    """Tests the _show_terraform_outputs function makes the relevant function calls and outputs the desired string.

    Args:
        state_file_as_object (MatchaState): a mocked MatchaState object for use in testing
        capsys (SysCapture): fixture to capture stdout and stderr
    """
    expected_output = """Here are the endpoints for what's been provisioned"""
    expected_cloud = """"cloud": {
    "flavor": "azure",
    "resource-group-name": "test_resources"
  }"""
    expected_container_registry = """"container-registry": {
    "flavor": "azure",
    "registry-name": "azure_registry_name",
    "registry-url": "azure_container_registry"
  }"""
    expected_pipeline = """"pipeline": {
    "flavor": "zenml",
    "connection-string": "********",
    "server-password": "********",
    "server-url": "zen_server_url"
  }"""
    expected_experiment_tracker = """"experiment-tracker": {
    "flavor": "mlflow",
    "tracking-url": "mlflow_test_url"
  }"""

    with patch(
        "matcha_ml.core.core.dict_to_json", side_effect=dict_to_json
    ) as mocked_dict_to_json, patch(
        "matcha_ml.core.core.hide_sensitive_in_output",
        side_effect=hide_sensitive_in_output,
    ) as mocked_hide_sensitive_output:
        _show_terraform_outputs(state_file_as_object)

        mocked_hide_sensitive_output.assert_called()
        mocked_dict_to_json.assert_called_once()

        captured = capsys.readouterr()

        assert expected_output in captured.out
        assert expected_cloud in captured.out
        assert expected_container_registry in captured.out
        assert expected_pipeline in captured.out
        assert expected_experiment_tracker in captured.out
=======
    assert infer_zenml_version() == "latest"
>>>>>>> 65a7795f
<|MERGE_RESOLUTION|>--- conflicted
+++ resolved
@@ -17,11 +17,7 @@
 )
 from matcha_ml.core import provision
 from matcha_ml.core._validation import LONGEST_RESOURCE_NAME, MAXIMUM_RESOURCE_NAME_LEN
-<<<<<<< HEAD
 from matcha_ml.core.core import _show_terraform_outputs, infer_zenml_version
-=======
-from matcha_ml.core.core import infer_zenml_version
->>>>>>> 65a7795f
 from matcha_ml.errors import MatchaError, MatchaInputError
 from matcha_ml.services.global_parameters_service import GlobalParameters
 from matcha_ml.state.matcha_state import (
@@ -350,7 +346,6 @@
 
 def test_version_inference_latest():
     """Test checking when zenml isn't installed, the latest version is returned."""
-<<<<<<< HEAD
     assert infer_zenml_version() == "latest"
 
 
@@ -399,7 +394,4 @@
         assert expected_cloud in captured.out
         assert expected_container_registry in captured.out
         assert expected_pipeline in captured.out
-        assert expected_experiment_tracker in captured.out
-=======
-    assert infer_zenml_version() == "latest"
->>>>>>> 65a7795f
+        assert expected_experiment_tracker in captured.out