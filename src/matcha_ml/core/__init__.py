--- conflicted
+++ resolved
@@ -1,18 +1,18 @@
 """Matcha core functionality module."""
-<<<<<<< HEAD
-from .core import analytics_opt_in, analytics_opt_out, destroy, get, remove_state_lock
-=======
-from .core import analytics_opt_in, analytics_opt_out, get, provision, remove_state_lock
->>>>>>> 7747f413
+from .core import (
+    analytics_opt_in,
+    analytics_opt_out,
+    destroy,
+    get,
+    provision,
+    remove_state_lock,
+)
 
 __all__ = [
     "get",
     "analytics_opt_in",
     "analytics_opt_out",
     "remove_state_lock",
-<<<<<<< HEAD
     "destroy",
-=======
     "provision",
->>>>>>> 7747f413
 ]