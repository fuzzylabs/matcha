--- conflicted
+++ resolved
@@ -6,11 +6,11 @@
 from matcha_ml.cli._validation import get_command_validation
 from matcha_ml.cli.ui.print_messages import print_status
 from matcha_ml.cli.ui.status_message_builders import build_warning_status
-<<<<<<< HEAD
-from matcha_ml.config import MatchaConfig, MatchaConfigService
-=======
-from matcha_ml.config import MatchaConfigService, MatchaConfigComponent, MatchaConfigComponentProperty
->>>>>>> 8a98583a
+from matcha_ml.config import (
+    MatchaConfigComponent,
+    MatchaConfigComponentProperty,
+    MatchaConfigService,
+)
 from matcha_ml.core._validation import is_valid_prefix, is_valid_region
 from matcha_ml.errors import MatchaError, MatchaInputError
 from matcha_ml.runners import AzureRunner
@@ -269,8 +269,10 @@
             .find_property("name")
         )
     except MatchaError:
-        # UPDATE MATCHA CONFIG FILE WITH DEFAULT STACK
-        stack_name = "default"
+        stack_name = MatchaConfigComponentProperty(name="name", value="default")
+        MatchaConfigService.update(
+            MatchaConfigComponent(name="stack", properties=[stack_name])
+        )
 
     with remote_state_manager.use_lock(), remote_state_manager.use_remote_state():
         project_directory = os.getcwd()
@@ -278,7 +280,10 @@
             project_directory, ".matcha", "infrastructure", "resources"
         )
         template = os.path.join(
-            os.path.dirname(__file__), os.pardir, "infrastructure", stack_name.lower()
+            os.path.dirname(__file__),
+            os.pardir,
+            "infrastructure",
+            stack_name.value.lower(),
         )
 
         azure_template = AzureTemplate()
@@ -310,28 +315,9 @@
 
     stack_enum = StackType(stack_name.lower())
 
-<<<<<<< HEAD
-    stack_dict = {"stack": {"name": stack_enum.name}}
-
-    if MatchaConfigService.config_file_exists():
-        config = MatchaConfigService.read_matcha_config()
-        config_dict = config.to_dict()
-        config_dict.update(stack_dict)
-    else:
-        config_dict = stack_dict
-
-    config = MatchaConfig.from_dict(config_dict)
-    MatchaConfigService.write_matcha_config(config)
-=======
     stack = MatchaConfigComponent(
         name="stack",
-        properties=[
-            MatchaConfigComponentProperty(
-                name='name',
-                value=stack_enum.name
-            )
-        ]
+        properties=[MatchaConfigComponentProperty(name="name", value=stack_enum.name)],
     )
 
-    MatchaConfigService.update(stack)
->>>>>>> 8a98583a
+    MatchaConfigService.update(stack)