--- conflicted
+++ resolved
@@ -8,16 +8,12 @@
     build_step_success_status,
 )
 from matcha_ml.errors import MatchaError
-<<<<<<< HEAD
-from matcha_ml.services.matcha_state import MatchaStateService
+from matcha_ml.state import MatchaStateService
 from matcha_ml.templates.build_templates.state_storage_template import (
     build_template,
     build_template_configuration,
 )
 from matcha_ml.templates.run_state_storage_template import TemplateRunner
-=======
-from matcha_ml.state import MatchaStateService
->>>>>>> 604babc0
 
 
 def get(
