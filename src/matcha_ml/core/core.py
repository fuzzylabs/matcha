"""The core functionality for Matcha API."""
import os
from typing import Optional
from warnings import warn

from matcha_ml.cli._validation import get_command_validation
from matcha_ml.cli.ui.print_messages import print_status
from matcha_ml.cli.ui.status_message_builders import build_warning_status
from matcha_ml.config import MatchaConfigService
from matcha_ml.core._validation import is_valid_prefix, is_valid_region
from matcha_ml.errors import MatchaError, MatchaInputError
from matcha_ml.runners import AzureRunner
from matcha_ml.services.analytics_service import AnalyticsEvent, track
from matcha_ml.services.global_parameters_service import GlobalParameters
from matcha_ml.state import MatchaStateService, RemoteStateManager
from matcha_ml.state.matcha_state import MatchaState
from matcha_ml.templates.azure_template import AzureTemplate

<<<<<<< HEAD
MAJOR_MINOR_ZENML_VERSION = "0.36"


def zenml_version_is_supported() -> None:
=======

def infer_zenml_version() -> str:
>>>>>>> 77376ef6
    """Check the zenml version of the local environment against the version matcha is expecting."""

    try:
        import zenml
<<<<<<< HEAD

        if zenml.__version__[:3] != MAJOR_MINOR_ZENML_VERSION:
            warn(
                f"Matcha expects ZenML version {MAJOR_MINOR_ZENML_VERSION}.x, but you have version {zenml.__version__}."
            )
    except:
        warn(
            f"No local installation of ZenMl found. Defaulting to version {MAJOR_MINOR_ZENML_VERSION} for remote "
            f"resources."
        )
=======
        version = zenml.__version__
        print(f"\nMatcha detected zenml version {version}, so will use the same version on the remote resources." )
    except:
        version = "latest"
        print(f"\nMatcha didn't find a zenml installation locally, so will install the latest release of zenml on the "
              f"remote resources.")

    return version
>>>>>>> 77376ef6


@track(event_name=AnalyticsEvent.GET)
def get(
    resource_name: Optional[str],
    property_name: Optional[str],
) -> MatchaState:
    """Return information regarding a previously provisioned resource based on the resource and property names provided.

    The information is returned in the form of a `MatchaState` object containing various `MatchaStateComponent` objects.
    The `MatchaStateComponent` objects in turn hold `MatchaResource` and `MatchaResourceProperty` components.
    If no resource name is provided, all resources are returned.

    Examples:
        >>> get("cloud", "resource-group-name")
        MatchaState(components=[MatchaStateComponent(resource=MatchaResource(name='cloud'),
        properties=[MatchaResourceProperty(name='resource-group-name', value='test_resources')])])

        >>> get("experiment-tracker", "flavor")
        MatchaState(components=[MatchaStateComponent(resource=MatchaResource(name='experiment-tracker'),
        properties=[MatchaResourceProperty(name='flavor', value='mlflow')])])

    Args:
        resource_name (Optional[str]): name of the resource to get information for.
        property_name (Optional[str]): the property of the resource to get.

    Returns:
        MatchaState: the information of the provisioned resource.

    Raises:
        MatchaError: Raised when the matcha state has not been initialized
        MatchaError: Raised when the matcha.state file does not exist
        MatchaInputError: Raised when the resource or property name does not exist in the matcha.state file
    """
    if resource_name:
        resource_name = resource_name.lower()

    if property_name:
        property_name = property_name.lower()

    remote_state = RemoteStateManager()

    if not remote_state.is_state_provisioned():
        raise MatchaError(
            "Error - matcha state has not been initialized, nothing to get."
        )

    if not MatchaStateService.state_exists():
        # if the state file doesn't exist, then download it from the remote
        remote_state.download(os.getcwd())

    matcha_state_service = MatchaStateService()

    with remote_state.use_lock():
        local_hash = matcha_state_service.get_hash_local_state()
        remote_hash = remote_state.get_hash_remote_state(
            matcha_state_service.matcha_state_path
        )

        if local_hash != remote_hash:
            remote_state.download(os.getcwd())

            matcha_state_service = MatchaStateService()

        if resource_name:
            get_command_validation(
                resource_name,
                matcha_state_service.get_resource_names(),
                "resource type",
            )

        if resource_name and property_name:
            get_command_validation(
                property_name,
                matcha_state_service.get_property_names(resource_name),
                "property",
            )

        result = matcha_state_service.fetch_resources_from_state_file(
            resource_name, property_name
        )

    return result


@track(event_name=AnalyticsEvent.DESTROY)
def destroy() -> None:
    """Destroy the provisioned cloud resources.

    Decommission the cloud infrastructure built by Matcha when provision has been called either historically or during
    this session. After calling destroy, the resources provisioned by matcha should no longer be active on your
    chosen provider's UI.

    Raises:
        Matcha Error: where no state has been provisioned.
    """
    remote_state_manager = RemoteStateManager()

    if not remote_state_manager.is_state_provisioned():
        raise MatchaError(
            "Error - resources that have not been provisioned cannot be destroyed. Run 'matcha provision' to get started!"
        )

    template_runner = AzureRunner()
    with remote_state_manager.use_lock(
        destroy=True
    ), remote_state_manager.use_remote_state(destroy=True):
        template_runner.deprovision()
        remote_state_manager.deprovision_remote_state()


def analytics_opt_out() -> None:
    """Disable the collection of anonymous usage data.

    More information regarding why we collect usage data, and how it is used, can be found
    [here](https://mymatcha.ai/privacy/).
    """
    GlobalParameters().analytics_opt_out = True


def analytics_opt_in() -> None:
    """Enable the collection of anonymous usage data (enabled by default).

    More information regarding why we collect usage data, and how it is used, can be found
    [here](https://mymatcha.ai/privacy/).
    """
    GlobalParameters().analytics_opt_out = False


def remove_state_lock() -> None:
    """Unlock the remote state.

    Note:
        The remote state is synced to a state file kept locally. The state will be locked when in use, and removing the
        state lock and making changes could result in a state file not consistent with what Matcha expects.
    """
    remote_state = RemoteStateManager()
    remote_state.unlock()


@track(event_name=AnalyticsEvent.PROVISION)
def provision(
    location: str,
    prefix: str,
    password: str,
    verbose: Optional[bool] = False,
) -> MatchaState:
    """Provision cloud resources using existing Matcha Terraform templates.

    Provision cloud resources in the location provided. Provide a prefix for the Azure group's name and a password for
    the provisioned server. To show more output than the default, set verbose to True.

    Examples:
        >>> provision(location="ukwest", prefix="myexample", password="example_password", verbose=False)
        MatchaState(components=[MatchaStateComponent(resource=MatchaResource(name='cloud'),
            properties=[MatchaResourceProperty(name='location', value='ukwest'),
            MatchaResourceProperty(name='prefix', value='test')])])


    Args:
        location (str): Azure location in which all resources will be provisioned.
        prefix (str): Prefix used for all resources.
        password (str): Password for the deployment server.
        verbose (bool optional): additional output is show when True. Defaults to False.

    Returns:
        MatchaState: the information of the provisioned resources.

    Raises:
        MatchaError: If resources are already provisioned.
        MatchaError: If prefix is not valid.
        MatchaError: If region is not valid.
    """
    remote_state_manager = RemoteStateManager()
    template_runner = AzureRunner()

    if MatchaStateService.state_exists():
        matcha_state_service = MatchaStateService()
        if matcha_state_service.is_local_state_stale():
            template_runner.remove_matcha_dir()

    if remote_state_manager.is_state_stale():
        if verbose:
            print_status(
                build_warning_status(
                    "Matcha has detected a stale state file. This means that your local configuration is out of sync with the remote state, the resource group may have been removed. Deleting existing state config."
                )
            )
        MatchaConfigService.delete_matcha_config()
        template_runner.remove_matcha_dir()

    if remote_state_manager.is_state_provisioned():
        raise MatchaError(
            "Error - Matcha has detected that there are resources already provisioned. Use 'matcha destroy' to remove the existing resources before trying to provision again."
        )

    # Input variable checks
    try:
        prefix = prefix.lower()
        _ = is_valid_prefix(prefix)
        _ = is_valid_region(location)
    except MatchaInputError as e:
        raise e

    # Provision resource group and remote state storage
    remote_state_manager.provision_remote_state(location, prefix)

    with remote_state_manager.use_lock(), remote_state_manager.use_remote_state():
        project_directory = os.getcwd()
        destination = os.path.join(
            project_directory, ".matcha", "infrastructure", "resources"
        )
        template = os.path.join(
            os.path.dirname(__file__), os.pardir, "infrastructure", "resources"
        )

        azure_template = AzureTemplate()

        zenml_version = infer_zenml_version()
        config = azure_template.build_template_configuration(
            location=location, prefix=prefix, password=password, zenmlserver_version=zenml_version
        )
        azure_template.build_template(config, template, destination, verbose)

        template_runner.provision()

        matcha_state_service = MatchaStateService()

        return matcha_state_service.fetch_resources_from_state_file()<|MERGE_RESOLUTION|>--- conflicted
+++ resolved
@@ -1,7 +1,6 @@
 """The core functionality for Matcha API."""
 import os
 from typing import Optional
-from warnings import warn
 
 from matcha_ml.cli._validation import get_command_validation
 from matcha_ml.cli.ui.print_messages import print_status
@@ -16,40 +15,24 @@
 from matcha_ml.state.matcha_state import MatchaState
 from matcha_ml.templates.azure_template import AzureTemplate
 
-<<<<<<< HEAD
-MAJOR_MINOR_ZENML_VERSION = "0.36"
-
-
-def zenml_version_is_supported() -> None:
-=======
 
 def infer_zenml_version() -> str:
->>>>>>> 77376ef6
     """Check the zenml version of the local environment against the version matcha is expecting."""
-
     try:
         import zenml
-<<<<<<< HEAD
-
-        if zenml.__version__[:3] != MAJOR_MINOR_ZENML_VERSION:
-            warn(
-                f"Matcha expects ZenML version {MAJOR_MINOR_ZENML_VERSION}.x, but you have version {zenml.__version__}."
-            )
-    except:
-        warn(
-            f"No local installation of ZenMl found. Defaulting to version {MAJOR_MINOR_ZENML_VERSION} for remote "
-            f"resources."
-        )
-=======
+
         version = zenml.__version__
-        print(f"\nMatcha detected zenml version {version}, so will use the same version on the remote resources." )
+        print(
+            f"\nMatcha detected zenml version {version}, so will use the same version on the remote resources."
+        )
     except:
         version = "latest"
-        print(f"\nMatcha didn't find a zenml installation locally, so will install the latest release of zenml on the "
-              f"remote resources.")
+        print(
+            "\nMatcha didn't find a zenml installation locally, so will install the latest release of zenml on the "
+            "remote resources."
+        )
 
     return version
->>>>>>> 77376ef6
 
 
 @track(event_name=AnalyticsEvent.GET)
@@ -270,7 +253,10 @@
 
         zenml_version = infer_zenml_version()
         config = azure_template.build_template_configuration(
-            location=location, prefix=prefix, password=password, zenmlserver_version=zenml_version
+            location=location,
+            prefix=prefix,
+            password=password,
+            zenmlserver_version=zenml_version,
         )
         azure_template.build_template(config, template, destination, verbose)
 
