--- conflicted
+++ resolved
@@ -18,15 +18,11 @@
     MatchaConfigComponentProperty,
     MatchaConfigService,
 )
-<<<<<<< HEAD
+from matcha_ml.constants import STACK_MODULES
 from matcha_ml.core._validation import (
     is_valid_prefix,
     is_valid_region,
 )
-=======
-from matcha_ml.constants import STACK_MODULES
-from matcha_ml.core._validation import is_valid_prefix, is_valid_region
->>>>>>> b940f478
 from matcha_ml.errors import MatchaError, MatchaInputError
 from matcha_ml.runners import AzureRunner
 from matcha_ml.services.analytics_service import AnalyticsEvent, track
@@ -376,21 +372,12 @@
     MatchaConfigService.update(stack)
 
 
-<<<<<<< HEAD
-def stack_add(module: str, flavor: str) -> None:
-    """A function for adding a module by name to the stack.
-
-    Args:
-        module (str): The type of module to add.
-        flavor (str): The flavor of module to add.
-=======
 def stack_add(module_type: str, module_flavor: str) -> None:
     """A function for adding a module by name to the stack.
 
     Args:
         module_type (str): The type of the module to add e.g. 'experiment_tracker'.
         module_flavor (str): The flavor of module to add e.g. 'mlflow'.
->>>>>>> b940f478
 
     Raises:
         MatchaInputError: if the stack_name is not a valid stack type
