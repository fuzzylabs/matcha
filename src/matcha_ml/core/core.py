"""The core functionality for Matcha API."""
import os
from enum import Enum, EnumMeta
from typing import Optional

from matcha_ml.cli._validation import get_command_validation
from matcha_ml.cli.ui.print_messages import (
    print_json,
    print_status,
)
from matcha_ml.cli.ui.resource_message_builders import (
    dict_to_json,
    hide_sensitive_in_output,
)
from matcha_ml.cli.ui.status_message_builders import build_status, build_warning_status
from matcha_ml.config import (
    MatchaConfigComponent,
    MatchaConfigComponentProperty,
    MatchaConfigService,
)
<<<<<<< HEAD
from matcha_ml.constants import DEFAULT_STACK, LLM_STACK, STACK_MODULES
from matcha_ml.core._validation import is_valid_prefix, is_valid_region
=======
from matcha_ml.constants import STACK_MODULES
from matcha_ml.core._validation import (
    is_valid_prefix,
    is_valid_region,
)
>>>>>>> a235e128
from matcha_ml.errors import MatchaError, MatchaInputError
from matcha_ml.runners import AzureRunner
from matcha_ml.services.analytics_service import AnalyticsEvent, track
from matcha_ml.services.global_parameters_service import GlobalParameters
from matcha_ml.state import MatchaStateService, RemoteStateManager
from matcha_ml.state.matcha_state import MatchaState
from matcha_ml.templates.azure_template import (
    DEFAULT_STACK_TF,
    LLM_STACK_TF,
    AzureTemplate,
)


class StackTypeMeta(
    EnumMeta
):  # this is probably overkill, but we might need it if we'll support custom stacks later.
    """Metaclass for the StackType Enum."""

    def __contains__(self, item: str) -> bool:  # type: ignore
        """Dunder method for checking if an item is a member of the enum.

        Args:
            item (str): the quantity to check for in the Enum.

        Returns:
            True if item is a member of the Enum, False otherwise.
        """
        try:
            self(item)
        except ValueError:
            return False
        else:
            return True


class StackType(Enum, metaclass=StackTypeMeta):
    """Enum defining matcha stack types."""

    DEFAULT = "default"
    LLM = "llm"


def infer_zenml_version() -> str:
    """Check the zenml version of the local environment against the version matcha is expecting."""
    try:
        import zenml  # type: ignore

        version = str(zenml.__version__)
        print(
            f"\nMatcha detected zenml version {version}, so will use the same version on the remote resources."
        )
    except ImportError:
        version = "latest"
        print(
            "\nMatcha didn't find a zenml installation locally, so will install the latest release of zenml on the "
            "remote resources."
        )

    return version


def _show_terraform_outputs(matcha_state: MatchaState) -> None:
    """Print the formatted Terraform outputs.

    Args:
        matcha_state (MatchaState): Terraform outputs in a MatchaState format.
    """
    print_status(build_status("Here are the endpoints for what's been provisioned"))
    resources_dict = hide_sensitive_in_output(matcha_state.to_dict())
    resources_json = dict_to_json(resources_dict)
    print_json(resources_json)


@track(event_name=AnalyticsEvent.GET)
def get(
    resource_name: Optional[str],
    property_name: Optional[str],
) -> MatchaState:
    """Return information regarding a previously provisioned resource based on the resource and property names provided.

    The information is returned in the form of a `MatchaState` object containing various `MatchaStateComponent` objects.
    The `MatchaStateComponent` objects in turn hold `MatchaResource` and `MatchaResourceProperty` components.
    If no resource name is provided, all resources are returned.

    Examples:
        >>> get("cloud", "resource-group-name")
        MatchaState(components=[MatchaStateComponent(resource=MatchaResource(name='cloud'),
        properties=[MatchaResourceProperty(name='resource-group-name', value='test_resources')])])

        >>> get("experiment-tracker", "flavor")
        MatchaState(components=[MatchaStateComponent(resource=MatchaResource(name='experiment-tracker'),
        properties=[MatchaResourceProperty(name='flavor', value='mlflow')])])

    Args:
        resource_name (Optional[str]): name of the resource to get information for.
        property_name (Optional[str]): the property of the resource to get.

    Returns:
        MatchaState: the information of the provisioned resource.

    Raises:
        MatchaError: Raised when the matcha state has not been initialized
        MatchaError: Raised when the matcha.state file does not exist
        MatchaInputError: Raised when the resource or property name does not exist in the matcha.state file
    """
    if resource_name:
        resource_name = resource_name.lower()

    if property_name:
        property_name = property_name.lower()

    remote_state = RemoteStateManager()

    if not remote_state.is_state_provisioned():
        raise MatchaError(
            "Error - matcha state has not been initialized, nothing to get."
        )

    if not MatchaStateService.state_exists():
        # if the state file doesn't exist, then download it from the remote
        remote_state.download(os.getcwd())

    matcha_state_service = MatchaStateService()

    with remote_state.use_lock():
        local_hash = matcha_state_service.get_hash_local_state()
        remote_hash = remote_state.get_hash_remote_state(
            matcha_state_service.matcha_state_path
        )

        if local_hash != remote_hash:
            remote_state.download(os.getcwd())

            matcha_state_service = MatchaStateService()

        if resource_name:
            get_command_validation(
                resource_name,
                matcha_state_service.get_resource_names(),
                "resource type",
            )

        if resource_name and property_name:
            get_command_validation(
                property_name,
                matcha_state_service.get_property_names(resource_name),
                "property",
            )

        result = matcha_state_service.fetch_resources_from_state_file(
            resource_name, property_name
        )

    return result


@track(event_name=AnalyticsEvent.DESTROY)
def destroy() -> None:
    """Destroy the provisioned cloud resources.

    Decommission the cloud infrastructure built by Matcha when provision has been called either historically or during
    this session. After calling destroy, the resources provisioned by matcha should no longer be active on your
    chosen provider's UI.

    Raises:
        Matcha Error: where no state has been provisioned.
    """
    remote_state_manager = RemoteStateManager()

    if not remote_state_manager.is_state_provisioned():
        raise MatchaError(
            "Error - resources that have not been provisioned cannot be destroyed. Run 'matcha provision' to get started!"
        )

    template_runner = AzureRunner()
    with remote_state_manager.use_lock(
        destroy=True
    ), remote_state_manager.use_remote_state(destroy=True):
        template_runner.deprovision()
        remote_state_manager.deprovision_remote_state()


def analytics_opt_out() -> None:
    """Disable the collection of anonymous usage data.

    More information regarding why we collect usage data, and how it is used, can be found
    [here](https://mymatcha.ai/privacy/).
    """
    GlobalParameters().analytics_opt_out = True


def analytics_opt_in() -> None:
    """Enable the collection of anonymous usage data (enabled by default).

    More information regarding why we collect usage data, and how it is used, can be found
    [here](https://mymatcha.ai/privacy/).
    """
    GlobalParameters().analytics_opt_out = False


def remove_state_lock() -> None:
    """Unlock the remote state.

    Note:
        The remote state is synced to a state file kept locally. The state will be locked when in use, and removing the
        state lock and making changes could result in a state file not consistent with what Matcha expects.
    """
    remote_state = RemoteStateManager()
    remote_state.unlock()


@track(event_name=AnalyticsEvent.PROVISION)
def provision(
    location: str,
    prefix: str,
    password: str,
    verbose: Optional[bool] = False,
) -> MatchaState:
    """Provision cloud resources using existing Matcha Terraform templates.

    Provision cloud resources in the location provided. Provide a prefix for the Azure group's name and a password for
    the provisioned server. To show more output than the default, set verbose to True.

    Examples:
        >>> provision(location="ukwest", prefix="myexample", password="example_password", verbose=False)
        MatchaState(components=[MatchaStateComponent(resource=MatchaResource(name='cloud'),
            properties=[MatchaResourceProperty(name='location', value='ukwest'),
            MatchaResourceProperty(name='prefix', value='test')])])


    Args:
        location (str): Azure location in which all resources will be provisioned.
        prefix (str): Prefix used for all resources.
        password (str): Password for the deployment server.
        verbose (bool optional): additional output is show when True. Defaults to False.

    Returns:
        MatchaState: the information of the provisioned resources.

    Raises:
        MatchaError: If resources are already provisioned.
        MatchaError: If prefix is not valid.
        MatchaError: If region is not valid.
    """
    remote_state_manager = RemoteStateManager()
    template_runner = AzureRunner()

    if MatchaStateService.state_exists():
        matcha_state_service = MatchaStateService()
        if matcha_state_service.is_local_state_stale():
            template_runner.remove_matcha_dir()

    if remote_state_manager.is_state_stale():
        if verbose:
            print_status(
                build_warning_status(
                    "Matcha has detected a stale state file. This means that your local configuration is out of sync with the remote state, the resource group may have been removed. Deleting existing state config."
                )
            )
        MatchaConfigService.delete_matcha_config()
        template_runner.remove_matcha_dir()

    if remote_state_manager.is_state_provisioned():
        raise MatchaError(
            "Error - Matcha has detected that there are resources already provisioned. Use 'matcha destroy' to remove the existing resources before trying to provision again."
        )

    # Input variable checks
    try:
        prefix = prefix.lower()
        _ = is_valid_prefix(prefix)
        _ = is_valid_region(location)
    except MatchaInputError as e:
        raise e

    if MatchaConfigService.get_stack() is None:
        stack_set("default")

    # Provision resource group and remote state storage
    remote_state_manager.provision_remote_state(location, prefix)

    with remote_state_manager.use_lock(), remote_state_manager.use_remote_state():
        project_directory = os.getcwd()
        destination = os.path.join(
            project_directory, ".matcha", "infrastructure", "resources"
        )

        stack = MatchaConfigService.get_stack()
        if stack is not None:
            stack_name = stack.value

        template = os.path.join(
            os.path.dirname(__file__),
            os.pardir,
            "infrastructure",
            "modules",
        )

        azure_template = AzureTemplate(
            LLM_STACK_TF if stack_name == StackType.LLM.value else DEFAULT_STACK_TF
        )

        zenml_version = infer_zenml_version()
        config = azure_template.build_template_configuration(
            location=location,
            prefix=prefix,
            password=password,
            zenmlserver_version=zenml_version,
        )
        azure_template.build_template(config, template, destination, verbose)

        matcha_state_service = template_runner.provision()

        if verbose:
            _show_terraform_outputs(matcha_state_service._state)

        return matcha_state_service.fetch_resources_from_state_file()


def stack_set(stack_name: str) -> None:
    """A function for updating the stack type in the local matcha.config.json file.

    Note: This cannot be run once there are provisioned resources.

    Examples:
        >>> stack_set(stack_name='default')

    Args:
        stack_name (str): the name of the type of stack to be specified in the config file.

    Raises:
        MatchaInputError: if the stack_name is not a valid stack type
        MatchaError: if there are already resources provisioned.
    """

    def _create_stack_component(stack_type: StackType) -> MatchaConfigComponent:
        """Create the set of configuration component for the stack.

        Args:
            stack_type (StackType): the type of stack to create.

        Returns:
            MatchaConfigComponent: the stack component.
        """
        stack = MatchaConfigComponent(
            name="stack",
            properties=[
                MatchaConfigComponentProperty(name="name", value=stack_type.value)
            ],
        )

        stack.properties += LLM_STACK if stack_type == StackType.LLM else DEFAULT_STACK

        return stack

    if RemoteStateManager().is_state_provisioned():
        raise MatchaError(
            "The remote resources are already provisioned. Changing the stack now will not "
            "change the remote state."
        )

    if stack_name.lower() not in StackType:
        raise MatchaInputError(f"{stack_name} is not a valid stack type.")

    stack = _create_stack_component(stack_type=StackType(stack_name.lower()))

    MatchaConfigService.update(stack)


def stack_add(module_type: str, module_flavor: str) -> None:
    """A function for adding a module by name to the stack.

    Args:
        module_type (str): The type of the module to add e.g. 'experiment_tracker'.
        module_flavor (str): The flavor of module to add e.g. 'mlflow'.

    Raises:
        MatchaInputError: if the stack_name is not a valid stack type
        MatchaError: if there are already resources provisioned.
    """
    module_type = module_type.lower()
    module_flavor = module_flavor.lower()

    if RemoteStateManager().is_state_provisioned():
        raise MatchaError(
            "The remote resources are already provisioned. Changing the stack now will not "
            "change the remote state."
        )

    if STACK_MODULES.get(module_type) is None:
        raise MatchaInputError(f"The module type '{module_type}' does not exist.")

    module_properties = STACK_MODULES.get(module_type, {}).get(module_flavor)

    if module_properties is None:
        raise MatchaInputError(
            f"The module type '{module_type}' does not have a flavor '{module_flavor}'."
        )

    MatchaConfigService.add_property("stack", module_properties)

    # Update stack name to custom
    MatchaConfigService.add_property(
        "stack", MatchaConfigComponentProperty("name", "custom")
    )


def stack_remove(module_type: str) -> None:
    """A function for removing a module by name in the stack.

    Args:
        module_type (str): The name of the module to remove.

    Raises:
        MatchaError: if there are already resources provisioned.
        MatchaInputError: if the module_type is not a valid module within the current stack.
    """
    if RemoteStateManager().is_state_provisioned():
        raise MatchaError(
            "The remote resources are already provisioned. Changing the stack now will not "
            "change the remote state."
        )

    module_type = module_type.lower()

    matcha_config = MatchaConfigService.read_matcha_config()
    matcha_stack_component = matcha_config.find_component("stack")

    if matcha_stack_component:
        if matcha_stack_component.find_property(module_type):
            MatchaConfigService.remove_property("stack", module_type)
            MatchaConfigService.add_property(
                "stack", MatchaConfigComponentProperty("name", "custom")
            )
        else:
            raise MatchaInputError(
                f"Module '{module_type}' does not exist in the current stack."
            )
    else:
        raise MatchaError(
            "No Matcha 'stack' component found in the local 'matcha.config.json' file. Please run 'matcha stack set' or matcha stack add'."
        )<|MERGE_RESOLUTION|>--- conflicted
+++ resolved
@@ -18,16 +18,9 @@
     MatchaConfigComponentProperty,
     MatchaConfigService,
 )
-<<<<<<< HEAD
+
 from matcha_ml.constants import DEFAULT_STACK, LLM_STACK, STACK_MODULES
 from matcha_ml.core._validation import is_valid_prefix, is_valid_region
-=======
-from matcha_ml.constants import STACK_MODULES
-from matcha_ml.core._validation import (
-    is_valid_prefix,
-    is_valid_region,
-)
->>>>>>> a235e128
 from matcha_ml.errors import MatchaError, MatchaInputError
 from matcha_ml.runners import AzureRunner
 from matcha_ml.services.analytics_service import AnalyticsEvent, track
