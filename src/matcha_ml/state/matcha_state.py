"""The matcha state interface."""
import json
import os
from typing import Dict, List, Optional


class MatchaStateService:
    """A matcha state service for handling to matcha.state file."""

<<<<<<< HEAD
    matcha_state_dir = os.path.join(".matcha", "infrastructure", "matcha.state")
=======
    matcha_state_path = os.path.join(
        ".matcha", "infrastructure", "resources", "matcha.state"
    )
>>>>>>> 11855ad7

    def __init__(self) -> None:
        """MatchaStateService constructor."""
        self.state_file_exists = self.check_state_file_exists()
        if self.state_file_exists:
            self._state = self.state_file

    @classmethod
    def check_state_file_exists(cls) -> bool:
        """Check if state file exists.

        Returns:
            bool: returns True if exists, otherwise False.
        """
        return bool(os.path.isfile(cls.matcha_state_path))

    @property
    def state_file(self) -> Dict[str, Dict[str, str]]:
        """Getter of the state file.

        Returns:
            Dict[str, Dict[str, str]]: the state file in the format of a dictionary.
        """
        with open(self.matcha_state_path) as f:
            self._state = dict(json.load(f))
            return dict(self._state)

    def fetch_resources_from_state_file(
        self,
        resource_name: Optional[str] = None,
        property_name: Optional[str] = None,
    ) -> Dict[str, Dict[str, str]]:
        """Either return all of the resources or resource specified by the resource name.

        Args:
            resource_name (Optional[str]): the name of the resource to get. Defaults to None.
            property_name (Optional[str]): the property to get from the specified resource. Defaults to None.

        Returns:
            Dict[str, Dict[str, str]]: resources in the format of a dictionary.
        """
        if resource_name is None:
            return self._state

        if property_name is None:
            return {str(resource_name): dict(self._state[resource_name])}

        property_value = self._state.get(resource_name, {})[property_name]

        return {resource_name: {property_name: property_value}}

    def get_resource_names(self) -> List[str]:
        """Method for returning all existing resource names.

        Returns:
            List[str]: a list of existing resource names.
        """
        return list(self._state.keys())

    def get_property_names(self, resource_name: str) -> List[str]:
        """Method for returning all existing properties for a given resource.

        Args:
            resource_name (str): the resource name to get properties from.

        Returns:
            List[str]: a list of existing properties for a given resource.
        """
        return list(self._state.get(resource_name, {}).keys())

    def remove_matcha_state_file(self) -> None:
        """Removes the matcha.state file if it exists."""
        if self.check_state_file_exists():
            os.remove(self.matcha_state_path)<|MERGE_RESOLUTION|>--- conflicted
+++ resolved
@@ -7,13 +7,7 @@
 class MatchaStateService:
     """A matcha state service for handling to matcha.state file."""
 
-<<<<<<< HEAD
-    matcha_state_dir = os.path.join(".matcha", "infrastructure", "matcha.state")
-=======
-    matcha_state_path = os.path.join(
-        ".matcha", "infrastructure", "resources", "matcha.state"
-    )
->>>>>>> 11855ad7
+    matcha_state_path = os.path.join(".matcha", "infrastructure", "matcha.state")
 
     def __init__(self) -> None:
         """MatchaStateService constructor."""
