--- conflicted
+++ resolved
@@ -22,8 +22,8 @@
     # Azure storage container name
     container_name: str
 
-    # Name of resource group
-    resource_group: str
+    # Azure resource group name
+    resource_group_name: str
 
 
 @dataclasses.dataclass
@@ -81,18 +81,10 @@
         Raises:
             MatchaError: if configuration file failed to load.
         """
-<<<<<<< HEAD
-        return RemoteStateConfig(
-            remote_state_bucket=RemoteStateBucketConfig(
-                account_name="", container_name="", resource_group=""
-            )
-        )
-=======
         try:
             return self._load_configuration()
         except Exception as e:
             raise MatchaError(f"Error while loading state configuration: {e}")
->>>>>>> a21d6b09
 
     @property
     def azure_storage(self) -> AzureStorage:
@@ -105,25 +97,12 @@
 
         Raises:
             MatchaError: if Azure Storage client failed to create
-<<<<<<< HEAD
         """
         if self._azure_storage is None:
             try:
                 self._azure_storage = AzureStorage(
                     account_name=self.configuration.remote_state_bucket.account_name,
-                    resource_group_name=self.configuration.remote_state_bucket.resource_group,
-                )
-            except Exception as e:
-                raise MatchaError(f"Error while creating Azure Storage client: {e}")
-
-        return self._azure_storage
-=======
-        """
-        if self._azure_storage is None:
-            try:
-                self._azure_storage = AzureStorage(
-                    self.configuration.remote_state_bucket.account_name,
-                    self.configuration.remote_state_bucket.client_id,
+                    resource_group_name=self.configuration.remote_state_bucket.resource_group_name,
                 )
             except Exception as e:
                 raise MatchaError(f"Error while creating Azure Storage client: {e}")
@@ -140,7 +119,6 @@
             bool: True, if the bucket exists
         """
         return self.azure_storage.container_exists(container_name)
->>>>>>> a21d6b09
 
     def is_state_provisioned(self) -> bool:
         """Check if remote state has already been provisioned.
