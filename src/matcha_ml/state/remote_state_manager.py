--- conflicted
+++ resolved
@@ -16,11 +16,8 @@
     build_warning_status,
 )
 from matcha_ml.errors import MatchaError
-<<<<<<< HEAD
 from matcha_ml.services.azure_service import AzureClient
-=======
 from matcha_ml.runners import RemoteStateRunner
->>>>>>> 32c6b369
 from matcha_ml.storage import AzureStorage
 from matcha_ml.templates import RemoteStateTemplate
 
