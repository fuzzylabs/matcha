"""Remote state manager module."""
import contextlib
import dataclasses
import os
from typing import Iterator, Optional

from azure.core.exceptions import ResourceExistsError
from dataclasses_json import DataClassJsonMixin

from matcha_ml.cli.ui.print_messages import print_status
from matcha_ml.cli.ui.status_message_builders import (
    build_step_success_status,
    build_warning_status,
)
from matcha_ml.errors import MatchaError
from matcha_ml.storage import AzureStorage
from matcha_ml.templates.state_storage_template.run_state_storage_template import (
    StateStorageTemplateRunner,
)
from matcha_ml.templates.state_storage_template.state_storage_template import (
    StateStorageTemplate,
)

DEFAULT_CONFIG_NAME = "matcha.config.json"
LOCK_FILE_NAME = "matcha.lock"
<<<<<<< HEAD
ALREADY_LOCKED_MESSAGE = "Remote state is already locked."
=======
ALREADY_LOCKED_MESSAGE = (
    "Remote state is already locked, maybe someone else is using matcha?"
    "If you think this is a mistake, you can unlock the state by running `matcha force-unlock`."
)
>>>>>>> 1cfb79f5


@dataclasses.dataclass
class RemoteStateBucketConfig(DataClassJsonMixin):
    """Dataclass to store state bucket configuration."""

    # Azure storage account name
    account_name: str

    # Azure storage container name
    container_name: str

    # Azure resource group name
    resource_group_name: str


@dataclasses.dataclass
class RemoteStateConfig(DataClassJsonMixin):
    """Dataclass to store remote state configuration."""

    remote_state_bucket: RemoteStateBucketConfig


class RemoteStateManager:
    """Remote State Manager class.

    This class is used to interact with the remote Matcha state.
    """

    _azure_storage: Optional[AzureStorage] = None

    config_path: str

    def __init__(self, config_path: Optional[str] = None) -> None:
        """Initialise Remote State Manager.

        Args:
            config_path (Optional[str]): optional configuration file path
        """
        if config_path is not None:
            self.config_path = config_path
        else:
            self.config_path = os.path.join(os.getcwd(), DEFAULT_CONFIG_NAME)

    def _configuration_file_exists(self) -> bool:
        """Check if the remote state configuration file exists.

        Returns:
            bool: True, if the configuration file exists
        """
        return os.path.exists(self.config_path)

    def _load_configuration(self) -> RemoteStateConfig:
        """Load configuration file.

        Returns:
            RemoteStateConfig: remote state configuration
        """
        with open(self.config_path) as f:
            return RemoteStateConfig.from_json(f.read())

    @property
    def configuration(self) -> RemoteStateConfig:
        """Configuration property.

        Returns:
            RemoteStateConfig: configuration read from the file system

        Raises:
            MatchaError: if configuration file failed to load.
        """
        try:
            return self._load_configuration()
        except Exception as e:
            raise MatchaError(f"Error while loading state configuration: {e}")

    @property
    def azure_storage(self) -> AzureStorage:
        """Azure Storage property.

        If it was not initialized before, it will be initialized

        Returns:
            AzureStorage: to interact with blob storage on Azure

        Raises:
            MatchaError: if Azure Storage client failed to create
        """
        if self._azure_storage is None:
            try:
                self._azure_storage = AzureStorage(
                    account_name=self.configuration.remote_state_bucket.account_name,
                    resource_group_name=self.configuration.remote_state_bucket.resource_group_name,
                )
            except Exception as e:
                raise MatchaError(f"Error while creating Azure Storage client: {e}")

        return self._azure_storage

    def _bucket_exists(self, container_name: str) -> bool:
        """Check if a bucket for remote state management exists.

        Args:
            container_name: Azure Storage container name

        Returns:
            bool: True, if the bucket exists
        """
        return self.azure_storage.container_exists(container_name)

    def is_state_provisioned(self) -> bool:
        """Check if remote state has already been provisioned.

        Returns:
            bool: is state provisioned
        """
        if not self._configuration_file_exists():
            return False

        if not self._bucket_exists(
            self.configuration.remote_state_bucket.container_name
        ):
            return False

        return True

    def provision_state_storage(
        self, location: str, prefix: str, verbose: Optional[bool] = False
    ) -> None:
        """Provision the state bucket using templates.

        Args:
            location (str): location of where this bucket will be provisioned
            prefix (str): Prefix used for all resources, or empty string to fill in.
            verbose (Optional[bool], optional): additional output is show when True. Defaults to False.
        """
        template_runner = StateStorageTemplateRunner()
        state_storage_template = StateStorageTemplate()

        project_directory = os.getcwd()
        destination = os.path.join(
            project_directory, ".matcha", "infrastructure", "remote_state_storage"
        )
        template = os.path.join(
            os.path.dirname(__file__),
            os.pardir,
            "infrastructure",
            "remote_state_storage",
        )

        config = state_storage_template.build_template_configuration(
            location=location, prefix=prefix
        )
        state_storage_template.build_template(config, template, destination, verbose)

        account_name, container_name, resource_group_name = template_runner.provision()
        self._write_matcha_config(account_name, container_name, resource_group_name)

        print_status(build_step_success_status("Provisioning is complete!"))
        print()

    def deprovision_state_storage(self) -> None:
        """Destroy the state bucket provisioned."""
        # create a runner for deprovisioning resource with Terraform service.
        template_runner = StateStorageTemplateRunner()

        template_runner.deprovision()
        print_status(
            build_step_success_status("Destroying remote state management is complete!")
        )

    def _write_matcha_config(
        self, account_name: str, container_name: str, resource_group_name: str
    ) -> None:
        """Write the outputs of the Terraform deployed state storage to a bucket config file.

        Args:
            account_name (str): the storage account name of the remote state storage provisioned.
            container_name (str): the container name of the remote state storage provisioned.
            resource_group_name (str): Azure client ID.
        """
        remote_state_bucket_config = RemoteStateBucketConfig(
            account_name=account_name,
            container_name=container_name,
            resource_group_name=resource_group_name,
        )
        remote_state_config = RemoteStateConfig(
            remote_state_bucket=remote_state_bucket_config
        )

        matcha_config = remote_state_config.to_json(indent=4)

        with open(self.config_path, "w") as f:
            f.write(matcha_config)

        print_status(
            build_step_success_status(
                f"The matcha configuration is written to {self.config_path}"
            )
        )

    def download(self, dest_folder_path: str) -> None:
        """Download the remote state into the local matcha state directory.

        Args:
            dest_folder_path (str): Path to local matcha state directory
        """
        self.azure_storage.download_folder(
            container_name=self.configuration.remote_state_bucket.container_name,
            dest_folder_path=dest_folder_path,
        )

    def upload(self, local_folder_path: str) -> None:
        """Upload the local matcha state to the remote state storage.

        Args:
            local_folder_path (str): Path to local matcha state directory
        """
        self.azure_storage.upload_folder(
            container_name=self.configuration.remote_state_bucket.container_name,
            src_folder_path=local_folder_path,
        )

    @contextlib.contextmanager
    def use_remote_state(self) -> Iterator[None]:
        """Context manager to use remote state.

        Downloads the state before executing the code.
        Upload the state when context is finished.
        """
        yield

<<<<<<< HEAD
=======
    def lock(self) -> None:
        """Lock remote state.

        Raises:
            MatchaError: if the state is already locked
        """
        try:
            self.azure_storage.create_empty(
                container_name=self.configuration.remote_state_bucket.container_name,
                blob_name=LOCK_FILE_NAME,
            )
        except ResourceExistsError:
            raise MatchaError(ALREADY_LOCKED_MESSAGE)

>>>>>>> 1cfb79f5
    def unlock(self) -> None:
        """Unlock remote state."""
        if not self.azure_storage.blob_exists(
            container_name=self.configuration.remote_state_bucket.container_name,
            blob_name=LOCK_FILE_NAME,
        ):
            print_status(
                build_warning_status("Tried unlocking state, but it was not locked")
            )
            return
        else:
            self.azure_storage.delete_blob(
                container_name=self.configuration.remote_state_bucket.container_name,
                blob_name=LOCK_FILE_NAME,
<<<<<<< HEAD
            )
=======
            )

    @contextlib.contextmanager
    def use_lock(self) -> Iterator[None]:
        """Context manager to lock state."""
        self.lock()
        try:
            yield
        finally:
            self.unlock()
>>>>>>> 1cfb79f5
<|MERGE_RESOLUTION|>--- conflicted
+++ resolved
@@ -23,14 +23,10 @@
 
 DEFAULT_CONFIG_NAME = "matcha.config.json"
 LOCK_FILE_NAME = "matcha.lock"
-<<<<<<< HEAD
-ALREADY_LOCKED_MESSAGE = "Remote state is already locked."
-=======
 ALREADY_LOCKED_MESSAGE = (
     "Remote state is already locked, maybe someone else is using matcha?"
-    "If you think this is a mistake, you can unlock the state by running `matcha force-unlock`."
-)
->>>>>>> 1cfb79f5
+    "If you think this is a mistake, you can unlock the state by running 'matcha force-unlock'."
+)
 
 
 @dataclasses.dataclass
@@ -263,8 +259,6 @@
         """
         yield
 
-<<<<<<< HEAD
-=======
     def lock(self) -> None:
         """Lock remote state.
 
@@ -279,7 +273,6 @@
         except ResourceExistsError:
             raise MatchaError(ALREADY_LOCKED_MESSAGE)
 
->>>>>>> 1cfb79f5
     def unlock(self) -> None:
         """Unlock remote state."""
         if not self.azure_storage.blob_exists(
@@ -294,9 +287,6 @@
             self.azure_storage.delete_blob(
                 container_name=self.configuration.remote_state_bucket.container_name,
                 blob_name=LOCK_FILE_NAME,
-<<<<<<< HEAD
-            )
-=======
             )
 
     @contextlib.contextmanager
@@ -306,5 +296,4 @@
         try:
             yield
         finally:
-            self.unlock()
->>>>>>> 1cfb79f5
+            self.unlock()