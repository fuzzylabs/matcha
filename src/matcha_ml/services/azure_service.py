"""The Azure Service interface."""
from subprocess import DEVNULL
from typing import Optional, Set, cast

import jwt
from azure.core.credentials import AccessToken
from azure.core.exceptions import ClientAuthenticationError
from azure.identity import AzureCliCredential, CredentialUnavailableError
from azure.mgmt.authorization import AuthorizationManagementClient
from azure.mgmt.resource import (
    ResourceManagementClient,
    SubscriptionClient,
)

from matcha_ml.errors import MatchaAuthenticationError, MatchaPermissionsError

ROLE_ID_MAPPING = {
    "Owner": "8e3af657-a8ff-443c-a75c-2fe8c4bcb635",
    "Contributor": "b24988ac-6180-42a0-ab88-20f7382dd24c",
    "User Access Administrator": "18d7d88d-d35e-4fb5-a5c3-7773c20a72d9",
}

ACCEPTED_ROLE_CONFIGURATIONS = [["Owner"], ["Contributor", "User Access Administrator"]]


class AzureClient:
    """Azure client object to handle authentication checks and other Azure related functionality."""

    _resource_group_names: Optional[Set[str]] = None
    _regions: Optional[Set[str]] = None
    _access_token: Optional[AccessToken] = None

    def __init__(self) -> None:
        """Constructor for the Azure Client object."""
        self.authenticated = self._check_authentication()
        self.subscription_id = self._subscription_id()
<<<<<<< HEAD
        self._set_resource_groups()
=======
        self.has_permissions = self._check_required_role_assignments()
>>>>>>> 4b447d3d

    def _check_authentication(self) -> bool:
        """Check whether the user is authenticated with 'az login'.

        Raises:
            MatchaAuthenticationError: when the Azure CLI is unable to be invoked.
            MatchaAuthenticationError: when no access token is recieved.

        Returns:
            bool: True if the checks pass, an error is raised otherwise.
        """
        self._credential = AzureCliCredential()
        self._client = SubscriptionClient(self._credential)

        try:
            self._access_token = self._credential.get_token(
                "https://management.azure.com/.default", stdout=DEVNULL
            )
        except CredentialUnavailableError:
            raise MatchaAuthenticationError("unable to invoke the Azure CLI")
        except ClientAuthenticationError:
            raise MatchaAuthenticationError("no access token received")

        return True

    def _subscription_id(self) -> str:
        """Fetch the subscription id.

        Returns:
            str: the subscription id.
        """
        subscriptions = self._client.subscriptions.list()
        if subscriptions:
            return str(list(subscriptions)[0].subscription_id)
        else:
            raise MatchaAuthenticationError(
                "no subscriptions found - you at least one subscription active in your Azure account."
            )

<<<<<<< HEAD
    def _set_resource_groups(self) -> None:
        """Sets the value of resource groups as Azure ResourceGroup objects in a dictionary."""
        self._resource_client = ResourceManagementClient(
            self._credential, str(self.subscription_id)
        )
        self._resource_groups = {
            rg.name: rg for rg in self._resource_client.resource_groups.list()
        }
=======
    def _get_principal_id(self) -> str:
        """Get principal ID of the authenticated user.

        Returns:
            str: principal ID
        """
        if self._access_token is None:
            raise MatchaAuthenticationError(
                "internal error: the client needs to be authenticated first"
            )

        decoded_token = jwt.decode(
            self._access_token.token,
            options={"verify_signature": False},
            algorithms=["RS256"],
        )
        user_object_id = cast(str, decoded_token["oid"])

        return user_object_id

    def _check_required_role_assignments(self) -> bool:
        """Check if the user has one of the required sets of roles.

        Returns:
            bool: True if required roles are assigned

        Raises:
            MatchaPermissionError: when the user does not have required roles

        """
        self._authorization_client = AuthorizationManagementClient(
            self._credential, self.subscription_id
        )
        principal_id = self._get_principal_id()
        role_assignments = (
            self._authorization_client.role_assignments.list_for_subscription()
        )
        roles = [
            x.role_definition_id
            for x in role_assignments
            if x.principal_id == principal_id
        ]
        for role_configuration in ACCEPTED_ROLE_CONFIGURATIONS:
            expected_roles = [
                f"/subscriptions/{self.subscription_id}/providers/Microsoft.Authorization/roleDefinitions/{ROLE_ID_MAPPING[role]}"
                for role in role_configuration
            ]
            if all([role in roles for role in expected_roles]):
                return True
        raise MatchaPermissionsError(
            "you need either Owner role or Contributor and User Access Administrator roles"
        )
>>>>>>> 4b447d3d

    def fetch_resource_group_names(self) -> Set[str]:
        """Fetch the resource group names for the current subscription_id.

        Needed to check for duplication.

        Returns:
            Set[str]: the set of resource groups the user has provisioned.
        """
        return set(self._resource_groups.keys())

    def resource_group_state(self, resource_group_name: str) -> str:
        """Gets the resource group state.

        Args:
            resource_group_name (str): the user inputted resource group name.

        Returns:
            str: Resource group status.
        """
        if resource_group_name in self._resource_groups:
            return str(
                self._resource_groups[resource_group_name].properties.provisioning_state
            )
        else:
            return "Not Provisioned"

    def fetch_regions(self) -> Set[str]:
        """Fetch the Azure regions.

        Returns:
            set[str]: the set of all Azure regions.
        """
        if self._regions:
            return self._regions
        else:
            self._regions = {
                region.name
                for region in self._client.subscriptions.list_locations(
                    self.subscription_id
                )
            }
            return self._regions

    def is_valid_region(self, region: str) -> bool:
        """Check whether the user inputted region is valid.

        Args:
            region (str): the user inputted region.

        Returns:
            bool: True/False depending on validity.
        """
        return region in self.fetch_regions()

    def is_valid_resource_group(self, rg_name: str) -> bool:
        """Check whether the user inputted resource group name is valid.

        Args:
            rg_name (str): the user inputted resource group name.

        Returns:
            bool: True/False depending on validity
        """
        return f"{rg_name}-resources" not in self.fetch_resource_group_names()<|MERGE_RESOLUTION|>--- conflicted
+++ resolved
@@ -34,11 +34,8 @@
         """Constructor for the Azure Client object."""
         self.authenticated = self._check_authentication()
         self.subscription_id = self._subscription_id()
-<<<<<<< HEAD
+        self.has_permissions = self._check_required_role_assignments()
         self._set_resource_groups()
-=======
-        self.has_permissions = self._check_required_role_assignments()
->>>>>>> 4b447d3d
 
     def _check_authentication(self) -> bool:
         """Check whether the user is authenticated with 'az login'.
@@ -78,16 +75,6 @@
                 "no subscriptions found - you at least one subscription active in your Azure account."
             )
 
-<<<<<<< HEAD
-    def _set_resource_groups(self) -> None:
-        """Sets the value of resource groups as Azure ResourceGroup objects in a dictionary."""
-        self._resource_client = ResourceManagementClient(
-            self._credential, str(self.subscription_id)
-        )
-        self._resource_groups = {
-            rg.name: rg for rg in self._resource_client.resource_groups.list()
-        }
-=======
     def _get_principal_id(self) -> str:
         """Get principal ID of the authenticated user.
 
@@ -140,7 +127,15 @@
         raise MatchaPermissionsError(
             "you need either Owner role or Contributor and User Access Administrator roles"
         )
->>>>>>> 4b447d3d
+        
+    def _set_resource_groups(self) -> None:
+        """Sets the value of resource groups as Azure ResourceGroup objects in a dictionary."""
+        self._resource_client = ResourceManagementClient(
+            self._credential, str(self.subscription_id)
+        )
+        self._resource_groups = {
+            rg.name: rg for rg in self._resource_client.resource_groups.list()
+        }
 
     def fetch_resource_group_names(self) -> Set[str]:
         """Fetch the resource group names for the current subscription_id.
