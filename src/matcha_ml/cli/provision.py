"""Provision CLI."""
import os
from typing import Optional

import typer
from azure.identity import AzureCliCredential, CredentialUnavailableError
from azure.mgmt.resource import SubscriptionClient
from rich import print

from matcha_ml.templates.build_templates.azure_template import (
    build_template,
    build_template_configuration,
)
from matcha_ml.templates.run_template import TerraformService

# create a typer app to group all provision subcommands
app = typer.Typer()

<<<<<<< HEAD
SUBMODULE_NAMES = ["aks", "resource_group", "mlflow-module", "storage"]


@dataclasses.dataclass
class TemplateVariables(object):
    """Terraform template variables."""

    # Azure location in which all resources will be provisioned
    location: str

    # Prefix used for all resources
    prefix: str = "matcha"


def get_azure_locations() -> list[str]:
    """Gets a list of valid Azure location strings.

    Returns:
        list[str]: List of Azure location strings
    """
    credential = AzureCliCredential()
    subscription_client = SubscriptionClient(credential)
    sub_list = subscription_client.subscriptions.list()

    for group in list(sub_list):
        # Get all locations for a subscription
        locations = [
            location.name
            for location in subscription_client.subscriptions.list_locations(
                group.subscription_id
            )
        ]

    return locations


def verify_azure_location(location_name: str) -> bool:
    """Verifies whether the provided resource location name exists in Azure.

    Args:
        location_name (str): User inputted location.

    Returns:
        bool: Returns True if location name is valid
    """
    try:
        locations = get_azure_locations()
    except CredentialUnavailableError:
        print("Error, please run 'az login' to authenticate your account.")
        return False

    if location_name in locations:
        return True
    else:
        print(
            f"[red]Error[/red], location '{location_name}' does not exist. Please use one of the following Azure locations:\n{locations}."
        )
        return False


def build_template_configuration(
    location: Optional[str] = None, prefix: Optional[str] = None
) -> TemplateVariables:
    """Ask for variables and build the configuration.

    Args:
        location (str, optional): Azure location in which all resources will be provisioned. Will be prompted for, if not provided.
        prefix (str, optional): Prefix used for all resources. Will be prompted for, if not provided.

    Returns:
        TemplateVariables: Terraform variables required by a template
    """
    if prefix is None:
        prefix = typer.prompt("Resource name prefix", type=str, default="matcha")
    if location is None:
        location = typer.prompt("Resource location", type=str)

    if not verify_azure_location(location):
        raise typer.Exit(code=1)

    return TemplateVariables(prefix=prefix, location=location)


def build_template(
    config: TemplateVariables,
    template_src: str,
    destination: str = ".matcha/infrastructure",
    verbose: Optional[bool] = False,
) -> None:
    """Build and copy the template to the project directory.

    Args:
        config (TemplateVariables): variables to apply to the template
        template_src (str): path of the template to use
        destination (str): destination path to write template to. Defaults to ".matcha/infrastructure".
        verbose (bool, optional): additional output is shown when True. Defaults to False.

    Raises:
        MatchaPermissionError: when there are no write permissions on the configuration destination
    """
    try:
        print("Building configuration template...")

        os.makedirs(destination, exist_ok=True)
        if verbose:
            print(
                f"[green]Ensure template destination directory: {destination}[/green]"
            )

        # Define additional non-tf files that are needed from the main module
        main_module_filenames = [
            ".gitignore",
            ".terraform.lock.hcl",
        ]

        for filename in main_module_filenames:
            source_path = os.path.join(template_src, filename)
            destination_path = os.path.join(destination, filename)
            copy(source_path, destination_path)

        for source_path in glob.glob(os.path.join(template_src, "*.tf")):
            filename = os.path.basename(source_path)
            destination_path = os.path.join(destination, filename)
            copy(source_path, destination_path)

        for submodule_name in SUBMODULE_NAMES:
            os.makedirs(os.path.join(destination, submodule_name), exist_ok=True)
            for source_path in glob.glob(
                os.path.join(template_src, submodule_name, "*.tf")
            ):
                filename = os.path.basename(source_path)
                source_path = os.path.join(template_src, submodule_name, filename)
                destination_path = os.path.join(destination, submodule_name, filename)
                copy(source_path, destination_path)

            if verbose:
                print(
                    f"[green]{submodule_name} module configuration was copied[/green]"
                )

        if verbose:
            print("[green]Configuration was copied[/green]")

        configuration_destination = os.path.join(destination, "terraform.tfvars.json")
        with open(configuration_destination, "w") as f:
            json.dump(dataclasses.asdict(config), f)

        if verbose:
            print("[green]Template variables were added[/green]")
    except PermissionError:
        raise MatchaPermissionError(path=destination)

    if verbose:
        print("[green bold]Template configuration has finished![/green bold]")

    print(f"The configuration template was written to {destination}")

=======
>>>>>>> 21750293

def provision_resources(
    location: Optional[str] = None,
    prefix: Optional[str] = None,
    verbose: Optional[bool] = False,
) -> None:
    """Provision cloud resources using templates.

    Args:
        location (str, optional): Azure location in which all resources will be provisioned.
        prefix (str, optional): Prefix used for all resources.
        verbose (bool optional): additional output is show when True. Defaults to False.
    """
    project_directory = os.getcwd()
    destination = os.path.join(project_directory, ".matcha", "infrastructure")

    template = os.path.join(os.path.dirname(__file__), os.pardir, "infrastructure")

    config = build_template_configuration(location, prefix)
    build_template(config, template, destination, verbose)

    # create a terraform service to provision resources
    tfs = TerraformService()

    # provision resources by running the template
    tfs.provision()

    print("[green bold]Provisioning is complete![/green bold]")<|MERGE_RESOLUTION|>--- conflicted
+++ resolved
@@ -16,7 +16,7 @@
 # create a typer app to group all provision subcommands
 app = typer.Typer()
 
-<<<<<<< HEAD
+
 SUBMODULE_NAMES = ["aks", "resource_group", "mlflow-module", "storage"]
 
 
@@ -174,9 +174,6 @@
 
     print(f"The configuration template was written to {destination}")
 
-=======
->>>>>>> 21750293
-
 def provision_resources(
     location: Optional[str] = None,
     prefix: Optional[str] = None,
