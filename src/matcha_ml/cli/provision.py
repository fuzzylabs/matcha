--- conflicted
+++ resolved
@@ -83,10 +83,9 @@
         # Provision a state storage if it's not provisioned
         remote_state_manager.provision_state_storage(location, prefix)
 
-<<<<<<< HEAD
     with remote_state_manager.use_lock():
         # create a runner for provisioning resource with Terraform service.
-        template_runner = TemplateRunner()
+        template_runner = AzureTemplateRunner()
 
         project_directory = os.getcwd()
         destination = os.path.join(
@@ -96,46 +95,20 @@
             os.path.dirname(__file__), os.pardir, "infrastructure", "resources"
         )
 
-        if not reuse_configuration(destination):
+        # Create a azure template object
+        azure_template = AzureTemplate()
+
+        if not azure_template.reuse_configuration(destination):
             location, prefix, password = fill_provision_variables(
                 location, prefix, password
             )
 
-            config = build_template_configuration(location, prefix, password)
-            build_template(config, template, destination, verbose)
-=======
-    # create a runner for provisioning resource with Terraform service.
-    template_runner = AzureTemplateRunner()
+            config = azure_template.build_template_configuration(
+                location=location, prefix=prefix, password=password
+            )
+            azure_template.build_template(config, template, destination, verbose)
 
-    project_directory = os.getcwd()
-    destination = os.path.join(
-        project_directory, ".matcha", "infrastructure", "resources"
-    )
-    template = os.path.join(
-        os.path.dirname(__file__), os.pardir, "infrastructure", "resources"
-    )
-
-    # Create a azure template object
-    azure_template = AzureTemplate()
-
-    if not azure_template.reuse_configuration(destination):
-        location, prefix, password = fill_provision_variables(
-            location, prefix, password
-        )
-
-        config = azure_template.build_template_configuration(
-            location=location, prefix=prefix, password=password
-        )
-        azure_template.build_template(config, template, destination, verbose)
-
-    # Initializes the infrastructure provisioning process.
-    if template_runner.is_approved(verb="provision"):
-        # provision resources by running the template
-        template_runner.provision()
-        print_status(build_step_success_status("Provisioning is complete!"))
->>>>>>> 9852df0e
-
-        # initialises the infrastructure provisioning process.
+        # Initializes the infrastructure provisioning process.
         if template_runner.is_approved(verb="provision"):
             # provision resources by running the template
             template_runner.provision()
