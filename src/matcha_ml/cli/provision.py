"""Provision CLI."""
import os
from typing import Optional, Tuple

import typer

from matcha_ml.cli._validation import prefix_typer_callback, region_typer_callback
from matcha_ml.cli.ui.print_messages import print_status
from matcha_ml.cli.ui.status_message_builders import (
    build_status,
    build_step_success_status,
)
from matcha_ml.runners import AzureRunner
from matcha_ml.state import RemoteStateManager
from matcha_ml.templates import AzureTemplate

# create a typer app to group all provision subcommands
app = typer.Typer()


def fill_provision_variables(
    location: str,
    prefix: str,
    password: str,
) -> Tuple[str, str, str]:
    """Prompt for the provision variables if they were not provided.

    Args:
        location (str): Azure location in which all resources will be provisioned, or empty string to fill in.
        prefix (str): Prefix used for all resources, or empty string to fill in.
        password (str): Password for ZenServer, or empty string to fill in.

    Returns:
        Tuple[str, str, str]: A tuple of location, prefix and password which were filled in
    """
    if not location:
        location = typer.prompt(
            default=None,
            text="What region should your resources be provisioned in (e.g., 'ukwest')?",
            value_proc=region_typer_callback,
        )
    if not prefix:
        prefix = typer.prompt(
            text="Your resources need a name (an alphanumerical prefix; 3-11 character limit), what should matcha call them?",
            default="matcha",
            value_proc=prefix_typer_callback,
        )
    if not password:
        password = typer.prompt(
            default=None,
            text="Set a password for your deployment server",
            confirmation_prompt=True,
            hide_input=True,
        )

    return location, prefix, password


def provision_resources(
    location: str,
    prefix: str,
    password: str,
    verbose: Optional[bool] = False,
) -> None:
    """Provision cloud resources using templates.

    Args:
        location (str): Azure location in which all resources will be provisioned.
        prefix (str): Prefix used for all resources.
        password (str): Password for ZenServer.
        verbose (bool optional): additional output is show when True. Defaults to False.

    Raises:
        typer.Exit: if approval is not given by user.
    """
    remote_state_manager = RemoteStateManager()

    # Check whether remote state storage has been provisioned
    if not remote_state_manager.is_state_provisioned():
        location, prefix, _ = fill_provision_variables(
            location=location, prefix=prefix, password="temp"
        )
        # Provision a state storage if it's not provisioned
        remote_state_manager.provision_state_storage(location, prefix)

    with remote_state_manager.use_lock():
<<<<<<< HEAD
        # create a runner for provisioning resource with Terraform service.
        template_runner = AzureRunner()
=======
        with remote_state_manager.use_remote_state():
            # create a runner for provisioning resource with Terraform service.
            template_runner = AzureTemplateRunner()
>>>>>>> 7582374b

            project_directory = os.getcwd()
            destination = os.path.join(
                project_directory, ".matcha", "infrastructure", "resources"
            )
            template = os.path.join(
                os.path.dirname(__file__), os.pardir, "infrastructure", "resources"
            )

            # Create a azure template object
            azure_template = AzureTemplate()

            if not azure_template.reuse_configuration(destination):
                location, prefix, password = fill_provision_variables(
                    location, prefix, password
                )

                config = azure_template.build_template_configuration(
                    location=location, prefix=prefix, password=password
                )
                azure_template.build_template(config, template, destination, verbose)

            # Initializes the infrastructure provisioning process.
            if template_runner.is_approved(verb="provision"):
                # provision resources by running the template
                template_runner.provision()
                print_status(build_step_success_status("Provisioning is complete!"))

            else:
                print_status(
                    build_status(
                        "You decided to cancel - if you change your mind, then run 'matcha provision' again."
                    )
                )
                raise typer.Exit()<|MERGE_RESOLUTION|>--- conflicted
+++ resolved
@@ -84,14 +84,10 @@
         remote_state_manager.provision_state_storage(location, prefix)
 
     with remote_state_manager.use_lock():
-<<<<<<< HEAD
-        # create a runner for provisioning resource with Terraform service.
-        template_runner = AzureRunner()
-=======
+
         with remote_state_manager.use_remote_state():
             # create a runner for provisioning resource with Terraform service.
-            template_runner = AzureTemplateRunner()
->>>>>>> 7582374b
+            template_runner = AzureRunner()
 
             project_directory = os.getcwd()
             destination = os.path.join(
