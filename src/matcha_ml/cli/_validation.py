"""Validation for user inputs."""
import json
import os
from difflib import get_close_matches
from typing import List, Optional, Set, Union

from azure.mgmt.confluent.models._confluent_management_client_enums import (  # type: ignore [import]
    ProvisionState,
)
from typer import BadParameter

from matcha_ml.cli.ui.print_messages import print_error
from matcha_ml.errors import MatchaInputError
from matcha_ml.services import AzureClient
from matcha_ml.state import MatchaStateService

# TODO: dynamically set both of these variables
LONGEST_RESOURCE_NAME = "artifactstore"
MAXIMUM_RESOURCE_NAME_LEN = 24

<<<<<<< HEAD
=======
MATCHA_STATE_PATH = os.path.join(".matcha", "infrastructure", "matcha.state")

>>>>>>> 633e84d6

def _is_alphanumeric(prefix: str) -> bool:
    """Check whether the prefix is an alphanumeric string.

    Args:
        prefix (str): the prefix to be checked.

    Returns:
        bool: True if it is an alphanumeric string; False if not.
    """
    return prefix.isalnum()


def _check_length(prefix: str) -> bool:
    """Check whether the prefix is the correct length.

    Args:
        prefix (str): the prefix to be checked.

    Returns:
        bool: True if the prefix is less than the maximum length; False if not.
    """
    return (len(prefix) + len(LONGEST_RESOURCE_NAME)) < MAXIMUM_RESOURCE_NAME_LEN


def _is_not_digits(prefix: str) -> bool:
    """Check whether the prefix is only numbers.

    Args:
        prefix (str): the prefix to be checked.

    Returns:
        bool: True if the prefix doesn't contain only numbers; False otherwise.
    """
    return not prefix.isdigit()


PREFIX_RULES = {
    "numbers": {
        "func": _is_not_digits,
        "message": "Resource group name prefix cannot contain only numbers.",
    },
    "alphanumeric": {
        "func": _is_alphanumeric,
        "message": "Resource group name prefix can only contain alphanumeric characters.",
    },
    "length": {
        "func": _check_length,
        "message": f"Resource group name prefix must be between 3 and {MAXIMUM_RESOURCE_NAME_LEN - len(LONGEST_RESOURCE_NAME)} characters long.",
    },
}


def get_azure_client() -> AzureClient:
    """Fetch an Azure Client.

    Returns:
        AzureClient: the azure client interface.
    """
    return AzureClient()


def find_closest_matches(
    pattern: str, possibilities: Union[Set[str], List[str]], number_to_find: int = 1
) -> Optional[List[str]]:
    """Find the closest matches to an input.

    Args:
        pattern (str): the user input.
        possibilities (Union[Set[str], List[str]]): the search space.
        number_to_find (int, optional): the number of matches to find. Defaults to 1.

    Returns:
        Optional[list]: a list of matches, or None if none found.
    """
    closest = get_close_matches(pattern, possibilities, n=number_to_find)

    return closest if closest else None


def region_validation(region: str) -> str:
    """Perform validation on a possible region to provision resources to.

    Args:
        region (str): the possible region.

    Raises:
        MatchaInputError: when the region isn't found but a close match is.
        MatchaInputError: when the region isn't found and there's no match

    Returns:
        str: the region if valid
    """
    azure_client = get_azure_client()

    if azure_client.is_valid_region(region):
        return region
    else:
        closest = find_closest_matches(region, azure_client.fetch_regions())

        if closest:
            raise MatchaInputError(
                f"A region named '{region}' does not exist. Did you mean '{closest[0]}'?"
            )
        else:
            raise MatchaInputError(f"A region named '{region}' does not exist.")


def region_typer_callback(region: str) -> str:
    """The typer callback for validating the user-specified region.

    Args:
        region (str): the user inputted region.

    Raises:
        BadParameter: when the region doesn't exist.

    Returns:
        str: the region after checks are passed.
    """
    if not region:
        return region

    try:
        region_validation(region)
    except MatchaInputError as e:
        raise BadParameter(str(e))

    return region


def _is_valid_prefix(prefix: str) -> str:
    """Check for whether a prefix is valid.

    Args:
        prefix (str): the prefix to check.

    Raises:
        MatchaInputError: raised when the prefix is invalid.

    Returns:
        str: if valid, the prefix is returned.
    """
    for rule, checker in PREFIX_RULES.items():
        if not checker["func"](prefix):  # type: ignore
            raise MatchaInputError(checker["message"])

    return prefix


def prefix_typer_callback(prefix: str) -> str:
    """Typer callback for the prefix - called when the user inputs a prefix.

    Args:
        prefix (str): the user inputted prefix.

    Raises:
        BadParameter: raised when the prefix doesn't pass the rules.
        BadParameter: raised when the prefix already exists.

    Returns:
        str: if valid, the prefix is returned.
    """
    if not prefix:
        return prefix

    def _to_lowercase(prefix: str) -> str:
        """Convert the prefix to lowercase (a requirement of Azure).

        Args:
            prefix (str): the prefix passed to the callback.

        Returns:
            str: the lowercase version of that prefix.
        """
        return prefix.lower()

    prefix = _to_lowercase(prefix)

    try:
        _is_valid_prefix(prefix)
    except MatchaInputError as e:
        raise BadParameter(str(e))

    azure_client = get_azure_client()

    if not azure_client.is_valid_resource_group(prefix):
        raise BadParameter(
            "You entered a resource group name prefix that have been used before, prefix must be unique."
        )

    return prefix


def check_current_deployment_exists() -> bool:
    """Checks the current deployment using the .matcha directory current contents if it exists.

    Specifically, it checks whether the resource group exists on Azure.

    Returns:
        bool: True if a deployment currently exists, else False.
    """
<<<<<<< HEAD
    matcha_state_dir = MatchaStateService.matcha_state_dir
    if not os.path.isfile(matcha_state_dir):
        return False

    with open(matcha_state_dir) as f:
=======
    if not os.path.isfile(MATCHA_STATE_PATH):
        return False

    with open(MATCHA_STATE_PATH) as f:
>>>>>>> 633e84d6
        data = json.load(f)

    # Check if a resource group name prefix is present in matcha.state file
    if data.get("cloud") is not None and "prefix" in data.get("cloud"):
        resource_group_name = data["cloud"]["prefix"] + "-resources"

        client = get_azure_client()
        rg_state = client.resource_group_state(resource_group_name)

        if rg_state is None:
            return False
        elif rg_state == ProvisionState.SUCCEEDED:
            return True
        else:
            print_error(
                f"Error, resource group '{resource_group_name}' is currently in the state '{rg_state.value}' which is currently not handled by matcha. Please check your resources on Azure."
            )
            return True
    else:
        return False


def get_command_validation(argument: str, valid_options: List[str], noun: str) -> None:
    """Checks if an argument exists within a list of valid options, if it is not valid an exception is raised.

    Args:
        argument (str): A string to check
        valid_options (List[str]): A list of possible valid strings
        noun (str): Either 'property' or 'resource type'

    Raises:
        MatchaInputError: Raised when the argument is not valid
    """
    if argument not in valid_options:
        err_msg = f"Error - a {noun} with the name '{argument}' does not exist."

        closest = find_closest_matches(argument, valid_options, 1)

        if closest:
            err_msg += f" Did you mean '{closest[0]}'?"

        raise MatchaInputError(err_msg)<|MERGE_RESOLUTION|>--- conflicted
+++ resolved
@@ -18,11 +18,6 @@
 LONGEST_RESOURCE_NAME = "artifactstore"
 MAXIMUM_RESOURCE_NAME_LEN = 24
 
-<<<<<<< HEAD
-=======
-MATCHA_STATE_PATH = os.path.join(".matcha", "infrastructure", "matcha.state")
-
->>>>>>> 633e84d6
 
 def _is_alphanumeric(prefix: str) -> bool:
     """Check whether the prefix is an alphanumeric string.
@@ -225,18 +220,11 @@
     Returns:
         bool: True if a deployment currently exists, else False.
     """
-<<<<<<< HEAD
-    matcha_state_dir = MatchaStateService.matcha_state_dir
-    if not os.path.isfile(matcha_state_dir):
+    matcha_state_path = MatchaStateService.matcha_state_path
+    if not os.path.isfile(matcha_state_path):
         return False
 
-    with open(matcha_state_dir) as f:
-=======
-    if not os.path.isfile(MATCHA_STATE_PATH):
-        return False
-
-    with open(MATCHA_STATE_PATH) as f:
->>>>>>> 633e84d6
+    with open(matcha_state_path) as f:
         data = json.load(f)
 
     # Check if a resource group name prefix is present in matcha.state file
