"""Matcha CLI."""
from typing import Optional

import typer

from matcha_ml import __version__
from matcha_ml.cli import run
from matcha_ml.cli.destroy import destroy_resources
from matcha_ml.cli.prefix_validation import validate_prefix
from matcha_ml.cli.provision import provision_resources

app = typer.Typer(no_args_is_help=True, pretty_exceptions_show_locals=False)

# Create a group for all subcommands
app.add_typer(
    run.app,
    name="run",
    help="The run command. Default: finds and executes the pipelines run.py in the current directory if no command is passed.",
)


@app.command()
def provision(
<<<<<<< HEAD
    location: str = typer.Option(
        None,
        prompt="Resource location",
        help="Azure location in which all resources will be provisioned.",
    ),
    prefix: Optional[str] = typer.Option(
        prompt="Resource name prefix",
        callback=validate_prefix,
        default="matcha",
        help="Prefix used for all resources.",
=======
    location: Optional[str] = typer.Option(
        None, help="The region where your resources will be provisioned, e.g., 'ukwest'"
    ),
    prefix: Optional[str] = typer.Option(
        None, help="A unique prefix for your resources."
>>>>>>> 21750293
    ),
    verbose: Optional[bool] = typer.Option(
        False, help="Get more detailed information from matcha provision!"
    ),
) -> None:
    """Provision cloud resources with a template."""
    provision_resources(location, prefix, verbose)


@app.command()
def destroy() -> None:
    """Destroy the provisioned cloud resources."""
    destroy_resources()


def version_callback(value: bool) -> None:
    """Print version for matcha cli.

    Args:
        value (bool): Whether to print version based on if callback is triggered.

    Raises:
        Exit: Exit after printing version.
    """
    if value:
        typer.secho(f"Matcha version: {__version__}", bold=True)
        raise typer.Exit()


@app.callback()
def cli(
    version: Optional[bool] = typer.Option(
        None, "--version", callback=version_callback, help="Matcha version."
    ),
) -> None:
    """CLI base command for matcha.

    Run 'matcha <command> --help' for more information on a specific command.

    For more help on how to use matcha, head to https://docs.mlops.wtf
    """
    pass


if __name__ == "__main__":
    app()<|MERGE_RESOLUTION|>--- conflicted
+++ resolved
@@ -21,24 +21,16 @@
 
 @app.command()
 def provision(
-<<<<<<< HEAD
     location: str = typer.Option(
         None,
         prompt="Resource location",
-        help="Azure location in which all resources will be provisioned.",
+        help="The region where your resources will be provisioned, e.g., 'ukwest'",
     ),
     prefix: Optional[str] = typer.Option(
         prompt="Resource name prefix",
         callback=validate_prefix,
         default="matcha",
-        help="Prefix used for all resources.",
-=======
-    location: Optional[str] = typer.Option(
-        None, help="The region where your resources will be provisioned, e.g., 'ukwest'"
-    ),
-    prefix: Optional[str] = typer.Option(
-        None, help="A unique prefix for your resources."
->>>>>>> 21750293
+        help="A unique prefix for your resources.",
     ),
     verbose: Optional[bool] = typer.Option(
         False, help="Get more detailed information from matcha provision!"
