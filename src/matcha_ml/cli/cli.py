"""Matcha CLI."""
from typing import Optional

import typer

from matcha_ml import __version__
from matcha_ml.cli._validation import (
    check_current_deployment_exists,
    prefix_typer_callback,
    region_typer_callback,
)
from matcha_ml.cli.destroy import destroy_resources
from matcha_ml.cli.provision import provision_resources
from matcha_ml.cli.ui.print_messages import (
    print_error,
    print_resource_output,
    print_status,
)
from matcha_ml.cli.ui.resource_message_builders import build_resource_output
from matcha_ml.core import core
from matcha_ml.errors import MatchaError, MatchaInputError

app = typer.Typer(no_args_is_help=True, pretty_exceptions_show_locals=False)


@app.command()
def provision(
    location: str = typer.Option(
        None,
        prompt="What region should your resources be provisioned in (e.g., 'ukwest')?",
        callback=region_typer_callback,
        help="The region where your resources will be provisioned, e.g., 'ukwest'",
    ),
    prefix: str = typer.Option(
        prompt="Your resources need a name (an alphanumerical prefix; 3-11 character limit), what should matcha call them?",
        callback=prefix_typer_callback,
        default="matcha",
        help="A unique prefix for your resources.",
    ),
    password: str = typer.Option(
        default=None,
        prompt="Set a password for your deployment server",
        confirmation_prompt=True,
        hide_input=True,
        help="A password for the deployment server",
    ),
    verbose: Optional[bool] = typer.Option(
        False, help="Get more detailed information from matcha provision!"
    ),
) -> None:
    """Provision cloud resources with a template."""
    if check_current_deployment_exists():
        print_error(
            "WARNING: A deployment already exists in Azure, if you continue you'll create a orphan resource - use 'matcha destroy' before trying to provision."
        )
    provision_resources(location, prefix, password, verbose)


@app.command(help="Get information for the provisioned resources.")
def get(
    resource_name: Optional[str] = typer.Argument(None),
    property_name: Optional[str] = typer.Argument(None),
    output: str = typer.Option(
        default=None,
        help="The format of your output, e.g., 'json', 'yaml'",
    ),
) -> None:
    """Get information for the provisioned resources.

    Args:
        resource_name (Optional[str]): the name of the resource.
        property_name (Optional[str]): the specific property of the resource to return.
        output (typer.Option): the format of the output specified by the user.
<<<<<<< HEAD
=======

    Raises:
        Exit: Exit if matcha.state file does not exist.
        Exit: Exit if resource type or property does not exist in matcha.state.
>>>>>>> d7cd9ea1
    """
    try:
        resources = core.get(resource_name, property_name)
    except MatchaError as e:
        print_error(str(e))
        raise typer.Exit()
    except MatchaInputError as e:
        print_error(str(e))
        raise typer.Exit()

    resource_output = build_resource_output(resources=resources, output_format=output)
    print_resource_output(resource_output=resource_output, output_format=output)


@app.command()
def destroy() -> None:
    """Destroy the provisioned cloud resources."""
    destroy_resources()


def version_callback(value: bool) -> None:
    """Print version for matcha cli.

    Args:
        value (bool): Whether to print version based on if callback is triggered.

    Raises:
        Exit: Exit after printing version.
    """
    if value:
        print_status(f"Matcha version: {__version__}")
        raise typer.Exit()


@app.callback()
def cli(
    version: Optional[bool] = typer.Option(
        None, "--version", callback=version_callback, help="Matcha version."
    ),
) -> None:
    """CLI base command for matcha.

    Run 'matcha <command> --help' for more information on a specific command.

    For more help on how to use matcha, head to https://docs.mlops.wtf
    """
    pass


if __name__ == "__main__":
    app()<|MERGE_RESOLUTION|>--- conflicted
+++ resolved
@@ -71,13 +71,10 @@
         resource_name (Optional[str]): the name of the resource.
         property_name (Optional[str]): the specific property of the resource to return.
         output (typer.Option): the format of the output specified by the user.
-<<<<<<< HEAD
-=======
 
     Raises:
         Exit: Exit if matcha.state file does not exist.
         Exit: Exit if resource type or property does not exist in matcha.state.
->>>>>>> d7cd9ea1
     """
     try:
         resources = core.get(resource_name, property_name)
