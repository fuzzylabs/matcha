"""Matcha CLI."""
from typing import Optional

import typer

from matcha_ml import __version__
<<<<<<< HEAD
from matcha_ml.cli import get
=======
>>>>>>> d04eb3d5
from matcha_ml.cli._validation import (
    check_current_deployment_exists,
    prefix_typer_callback,
    region_typer_callback,
)
from matcha_ml.cli.destroy import destroy_resources
from matcha_ml.cli.provision import provision_resources
from matcha_ml.cli.ui.print_messages import print_error, print_status

app = typer.Typer(no_args_is_help=True, pretty_exceptions_show_locals=False)


# Create a group for all subcommands
app.add_typer(
    get.app,
    name="get",
    help="The get command. Default: prints all information about the current provisioned resources.",
)


@app.command()
def provision(
    location: str = typer.Option(
        None,
        prompt="What region should your resources be provisioned in (e.g., 'ukwest')?",
        callback=region_typer_callback,
        help="The region where your resources will be provisioned, e.g., 'ukwest'",
    ),
    prefix: str = typer.Option(
        prompt="Your resources need a name (an alphanumerical prefix; 3-11 character limit), what should matcha call them?",
        callback=prefix_typer_callback,
        default="matcha",
        help="A unique prefix for your resources.",
    ),
    password: str = typer.Option(
        prompt="Set a password for your deployment server",
        confirmation_prompt=True,
        hide_input=True,
        help="A password for the deployment server",
        default="default",
    ),
    verbose: Optional[bool] = typer.Option(
        False, help="Get more detailed information from matcha provision!"
    ),
) -> None:
    """Provision cloud resources with a template."""
    if check_current_deployment_exists():
        print_error(
            "WARNING: A deployment already exists in Azure, if you continue you'll create a orphan resource - use 'matcha destroy' before trying to provision."
        )
    provision_resources(location, prefix, password, verbose)


@app.command()
def destroy() -> None:
    """Destroy the provisioned cloud resources."""
    destroy_resources()


def version_callback(value: bool) -> None:
    """Print version for matcha cli.

    Args:
        value (bool): Whether to print version based on if callback is triggered.

    Raises:
        Exit: Exit after printing version.
    """
    if value:
        print_status(f"Matcha version: {__version__}")
        raise typer.Exit()


@app.callback()
def cli(
    version: Optional[bool] = typer.Option(
        None, "--version", callback=version_callback, help="Matcha version."
    ),
) -> None:
    """CLI base command for matcha.

    Run 'matcha <command> --help' for more information on a specific command.

    For more help on how to use matcha, head to https://docs.mlops.wtf
    """
    pass


if __name__ == "__main__":
    app()<|MERGE_RESOLUTION|>--- conflicted
+++ resolved
@@ -4,10 +4,7 @@
 import typer
 
 from matcha_ml import __version__
-<<<<<<< HEAD
 from matcha_ml.cli import get
-=======
->>>>>>> d04eb3d5
 from matcha_ml.cli._validation import (
     check_current_deployment_exists,
     prefix_typer_callback,
