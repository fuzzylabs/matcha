--- conflicted
+++ resolved
@@ -257,11 +257,7 @@
     """
     try:
         core.stack_set(stack)
-<<<<<<< HEAD
-        print_status(build_status(f"Matcha {stack} stack has been set."))
-=======
         print_status(build_status(f"Matcha '{stack}' stack has been set."))
->>>>>>> 7d082066
     except MatchaInputError as e:
         print_error(str(e))
         raise typer.Exit()
