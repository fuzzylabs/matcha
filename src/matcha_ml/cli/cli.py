--- conflicted
+++ resolved
@@ -32,15 +32,6 @@
     provision_resources(location, prefix, verbose)
 
 
-<<<<<<< HEAD
-@app.command()
-def destroy() -> None:
-    """Destroy the provisioned cloud resources."""
-    destroy_resources()
-
-
-=======
->>>>>>> 225ee1af
 def version_callback(value: bool) -> None:
     """Print version for matcha cli.
 
