--- conflicted
+++ resolved
@@ -23,11 +23,7 @@
     build_step_success_status,
 )
 from matcha_ml.cli.ui.user_approval_functions import is_user_approved
-<<<<<<< HEAD
-from matcha_ml.core.core import stack_add
-=======
-from matcha_ml.core.core import stack_remove
->>>>>>> ef3719a0
+from matcha_ml.core.core import stack_add, stack_remove
 from matcha_ml.errors import MatchaError, MatchaInputError
 
 app = typer.Typer(no_args_is_help=True, pretty_exceptions_show_locals=False)
@@ -271,7 +267,6 @@
         raise typer.Exit()
 
 
-<<<<<<< HEAD
 @stack_app.command(help="Add a module to the stack.")
 def add(module: str = typer.Argument(None)) -> None:
     """Add a module to the stack for Matcha to provision.
@@ -285,7 +280,21 @@
             print_status(
                 build_status(
                     f"Matcha '{module}' module has been added to the current stack."
-=======
+                )
+            )
+        except MatchaInputError as e:
+            print_error(str(e))
+            raise typer.Exit()
+        except MatchaError as e:
+            print_error(str(e))
+            raise typer.Exit()
+    else:
+        print_error(
+            "No module specified. Please run `matcha stack add` again and provide the name of the module you wish to add."
+        )
+        raise typer.Exit()
+
+
 @stack_app.command(help="Remove a module from the current Matcha stack.")
 def remove(module: str = typer.Argument(None)) -> None:
     """Remove a module from the current Matcha stack.
@@ -299,7 +308,6 @@
             print_status(
                 build_status(
                     f"Matcha '{module}' module has been removed from the current stack."
->>>>>>> ef3719a0
                 )
             )
         except MatchaInputError as e:
@@ -310,11 +318,7 @@
             raise typer.Exit()
     else:
         print_error(
-<<<<<<< HEAD
-            "No module specified. Please run `matcha stack add` again and provide the name of the module you wish to add."
-=======
             "No module specified. Please run `matcha stack remove` again and provide the name of the module you wish to remove."
->>>>>>> ef3719a0
         )
         raise typer.Exit()
 
