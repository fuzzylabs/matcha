--- conflicted
+++ resolved
@@ -27,29 +27,9 @@
         raise typer.Exit()
 
     with remote_state.use_lock():
-<<<<<<< HEAD
-        # create a runner for deprovisioning resource with Terraform service.
-        template_runner = AzureRunner()
-
-        if not check_current_deployment_exists():
-            print_error(
-                "Error - you cannot destroy resources that have not been provisioned yet."
-            )
-            raise typer.Exit()
-
-        if template_runner.is_approved(verb="destroy"):
-            # deprovision the resources
-            template_runner.deprovision()
-            print_status(build_step_success_status("Destroying resources is complete!"))
-        else:
-            print_status(
-                build_status(
-                    "You decided to cancel - your resources will remain active! If you change your mind, then run 'matcha destroy' again."
-=======
-
         with remote_state.use_remote_state():
             # create a runner for deprovisioning resource with Terraform service.
-            template_runner = AzureTemplateRunner()
+            template_runner = AzureRunner()
 
             if not check_current_deployment_exists():
                 print_error(
@@ -66,6 +46,5 @@
                     build_status(
                         "You decided to cancel - your resources will remain active! If you change your mind, then run 'matcha destroy' again."
                     )
->>>>>>> 7582374b
                 )
                 raise typer.Exit()