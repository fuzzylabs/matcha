--- conflicted
+++ resolved
@@ -144,18 +144,8 @@
 """
 
         print()
-<<<<<<< HEAD
         print(summary_message)
-        prompt = typer.prompt(
-            f"Are you happy for these resources to be {verb} (y/N; yes/No)?",
-            type=str,
-        ).lower()
-        return bool(prompt == "yes" or prompt == "y")
-=======
-        print(SUMMARY_MESSAGE)
-
         return typer.confirm(f"Are you happy for '{verb}' to run?")
->>>>>>> 21750293
 
     def _init_and_apply(self) -> None:
         """Run terraform init and apply to create resources on cloud.
