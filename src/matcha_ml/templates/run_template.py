--- conflicted
+++ resolved
@@ -194,11 +194,9 @@
             state_outputs[resource_type].setdefault("flavor", flavor)
             state_outputs[resource_type][resource_name] = properties["value"]
 
-<<<<<<< HEAD
         # Create a unique matcha state identifier
         state_outputs["id"] = {"matchaid": str(uuid.uuid4())}
 
-=======
         self._update_state_file(state_outputs)
 
     def _update_state_file(self, state_outputs: Dict[str, Dict[str, str]]) -> None:
@@ -210,7 +208,6 @@
         with open(self.state_file) as fp:
             out_data = json.load(fp)
         out_data.update(state_outputs)
->>>>>>> a7740bf3
         with open(self.state_file, "w") as fp:
             json.dump(out_data, fp, indent=4)
 
