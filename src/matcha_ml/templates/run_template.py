--- conflicted
+++ resolved
@@ -119,25 +119,15 @@
         Returns:
             bool: True if user approves, False otherwise.
         """
-<<<<<<< HEAD
-        summary_message = f"""The following resources will be {verb}ed:
-1. [yellow] Resource group [/yellow]: A resource group
-2. [yellow] Azure Kubernetes Service (AKS) [/yellow]: A kubernetes cluster
-3. [yellow] Two Azure Storage Container [/yellow]: A storage container for experiment tracking artifacts and a second for model training artifacts
-
-{verb.capitalize()}ing the resources may take up to 10 minutes. May we suggest you to grab a cup of 🍵?
-"""
-=======
         summary_message = build_resource_confirmation(
             header=f"The following resources will be {verb}ed",
             resources=[
                 ("Resource group", "A resource group"),
                 ("Azure Kubernetes Service (AKS)", "A kubernetes cluster"),
-                ("Azure Storage Container", "A storage container"),
+                ("Two Azure Storage Container", "A storage container for experiment tracking artifacts and a second for model training artifacts"),
             ],
             footer=f"{verb.capitalize()}ing the resources may take up to 10 minutes. May we suggest you to grab a cup of {Emojis.MATCHA.value}?",
         )
->>>>>>> c126cf34
 
         print_status(summary_message)
         return typer.confirm(f"Are you happy for '{verb}' to run?")
