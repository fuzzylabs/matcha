--- conflicted
+++ resolved
@@ -4,22 +4,16 @@
 import glob
 import json
 import os
-<<<<<<< HEAD
 import sys
 from io import StringIO
-from shutil import copy
-from typing import Optional
-
-import typer
+
 from azure.identity import AzureCliCredential, CredentialUnavailableError
 from azure.mgmt.resource import SubscriptionClient
-=======
 from shutil import copy, rmtree
 from typing import Optional
 
 import typer
 from rich import print
->>>>>>> 85b35ab3
 
 from matcha_ml.errors import MatchaPermissionError
 
@@ -37,7 +31,6 @@
     prefix: str
 
 
-<<<<<<< HEAD
 def check_azure_is_authenticated() -> None:
     """Checks if Azure is authenticated.
 
@@ -125,14 +118,8 @@
         return location_name in locations, closest_match[0]
 
 
-def build_template_configuration(
-    location: Optional[str] = None, prefix: Optional[str] = None
-) -> TemplateVariables:
-    """Ask for variables and build the configuration.
-=======
 def reuse_configuration(path: str) -> bool:
     """Check if a configuration already exists, and prompt user to override or reuse it.
->>>>>>> 85b35ab3
 
     Args:
         path (str): path to the infrastructure configuration
@@ -140,36 +127,6 @@
     Returns:
         bool: decision to reuse the existing configuration
     """
-<<<<<<< HEAD
-    if prefix is None:
-        prefix = typer.prompt(
-            "Your resources need a name (a lowercase prefix; 3-24 character limit), what should matcha call them?",
-            type=str,
-            default="matcha",
-        )
-    if location is None:
-        location = typer.prompt(
-            "What region should your resources be provisioned in (e.g., 'ukwest')?",
-            type=str,
-        )
-
-    check_azure_is_authenticated()
-
-    while True:
-        is_valid, closest_match = verify_azure_location(location)
-        if is_valid:
-            break
-        else:
-            if closest_match:
-                print(f"Did you mean '{closest_match}'?")
-            print(
-                f"Error, a region named '{location}' does not exist. See https://azure.microsoft.com/en-us/explore/global-infrastructure/geographies for all available regions."
-            )
-
-        location = typer.prompt(
-            "What region should your resources be provisioned in (e.g., 'ukwest')?",
-            type=str,
-=======
     if os.path.exists(path):
         summary_message = """The following resources are already configured for provisioning:
 1. [yellow] Resource group [/yellow]: A resource group
@@ -180,7 +137,6 @@
 
         return not typer.confirm(
             "Do you want to override the configuration? Otherwise, the existing configuration will be reused"
->>>>>>> 85b35ab3
         )
     else:
         return False
