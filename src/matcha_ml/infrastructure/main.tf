--- conflicted
+++ resolved
@@ -37,7 +37,6 @@
 module "acr" {
   source = "./azure_container_registry"
 
-<<<<<<< HEAD
   prefix              = var.prefix
   resource_group_name = module.resource_group.name
   location            = var.location
@@ -47,8 +46,7 @@
 module "mlflow" {
   source = "./mlflow_module"
 
-=======
->>>>>>> 3e70b866
+
   depends_on = [null_resource.configure-local-kubectl]
 
   # storage variables
@@ -58,7 +56,6 @@
 
 }
 
-<<<<<<< HEAD
 
 module "zenserver" {
   source = "./zen_server"
@@ -72,8 +69,9 @@
   # ZenServer credentials
   username = var.zenserver_username
   password = var.zenserver_password
+}
 
-=======
+
 module "seldon" {
   source = "./seldon"
 
@@ -82,5 +80,5 @@
   # details about the seldon deployment
   seldon_name      = var.seldon_name
   seldon_namespace = var.seldon_namespace
->>>>>>> 3e70b866
+
 }