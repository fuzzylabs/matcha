variable "prefix" {
  description = "A prefix used for all resources"
  default     = "matcha"
}

variable "location" {
  description = "The Azure Region in which all resources should be provisioned"
}

<<<<<<< HEAD

variable "zenserver_username" {
  description = "Username for ZenServer"
  default     = "default"
}

variable "zenserver_password" {
  description = "Password for ZenServer"
  sensitive   = true
  default     = "sup3rsaf3pass"
=======
# seldon variables
variable "seldon_name" {
      default = "seldon"
}
variable "seldon_namespace" {
      default = "seldon-system"
>>>>>>> 3e70b866
}<|MERGE_RESOLUTION|>--- conflicted
+++ resolved
@@ -6,8 +6,6 @@
 variable "location" {
   description = "The Azure Region in which all resources should be provisioned"
 }
-
-<<<<<<< HEAD
 
 variable "zenserver_username" {
   description = "Username for ZenServer"
@@ -18,12 +16,14 @@
   description = "Password for ZenServer"
   sensitive   = true
   default     = "sup3rsaf3pass"
-=======
+}
+
 # seldon variables
 variable "seldon_name" {
       default = "seldon"
 }
+
 variable "seldon_namespace" {
       default = "seldon-system"
->>>>>>> 3e70b866
+
 }