output "mlflow-tracking-url" {
  value = module.mlflow.mlflow-tracking-url
}

<<<<<<< HEAD
output "seldon-workloads-namespace" {
  value = module.seldon.workloads-namespace
}

output "k8s-context" {
  value = local.kubectl_context
}

output "seldon-base-url" {
  value = module.seldon.base-url
=======
output "zenml-storage-path" {
  value = module.zenml_storage.zenml_blobstorage_container_path
}

output "zenml-connection-string" {
  value     = module.zenml_storage.zenml_primary_connection_string
  sensitive = true
}

output "k8s-context" {
  value = module.mlflow.k8s-context
>>>>>>> 5ea6eea2
}<|MERGE_RESOLUTION|>--- conflicted
+++ resolved
@@ -2,18 +2,6 @@
   value = module.mlflow.mlflow-tracking-url
 }
 
-<<<<<<< HEAD
-output "seldon-workloads-namespace" {
-  value = module.seldon.workloads-namespace
-}
-
-output "k8s-context" {
-  value = local.kubectl_context
-}
-
-output "seldon-base-url" {
-  value = module.seldon.base-url
-=======
 output "zenml-storage-path" {
   value = module.zenml_storage.zenml_blobstorage_container_path
 }
@@ -25,5 +13,12 @@
 
 output "k8s-context" {
   value = module.mlflow.k8s-context
->>>>>>> 5ea6eea2
+}
+
+output "seldon-workloads-namespace" {
+  value = module.seldon.workloads-namespace
+}
+
+output "seldon-base-url" {
+  value = module.seldon.base-url
 }