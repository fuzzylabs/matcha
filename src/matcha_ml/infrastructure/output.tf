--- conflicted
+++ resolved
@@ -50,16 +50,11 @@
   value       = module.seldon.workloads_namespace
 }
 
-<<<<<<< HEAD
-output "seldon-base-url" {
-  value = module.seldon.base_url
+output "seldon_base_url" {
+  description = "The base URL for the Seldon API server"
+  value       = module.seldon.base_url
 }
 
 output "resource-group-name" {
   value = module.resource_group.name
-=======
-output "seldon_base_url" {
-  description = "The base URL for the Seldon API server"
-  value       = module.seldon.base_url
->>>>>>> 677d735b
 }